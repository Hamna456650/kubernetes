/*
Copyright 2016 The Kubernetes Authors.

Licensed under the Apache License, Version 2.0 (the "License");
you may not use this file except in compliance with the License.
You may obtain a copy of the License at

    http://www.apache.org/licenses/LICENSE-2.0

Unless required by applicable law or agreed to in writing, software
distributed under the License is distributed on an "AS IS" BASIS,
WITHOUT WARRANTIES OR CONDITIONS OF ANY KIND, either express or implied.
See the License for the specific language governing permissions and
limitations under the License.
*/

package podsecuritypolicy

import (
	"fmt"
	"io"
	"sort"
	"strings"

	"k8s.io/klog"

	policyv1beta1 "k8s.io/api/policy/v1beta1"
	apiequality "k8s.io/apimachinery/pkg/api/equality"
	"k8s.io/apimachinery/pkg/labels"
	"k8s.io/apimachinery/pkg/util/validation/field"
	"k8s.io/apiserver/pkg/admission"
	genericadmissioninit "k8s.io/apiserver/pkg/admission/initializer"
	"k8s.io/apiserver/pkg/authentication/user"
	"k8s.io/apiserver/pkg/authorization/authorizer"
	"k8s.io/client-go/informers"
	policylisters "k8s.io/client-go/listers/policy/v1beta1"
	api "k8s.io/kubernetes/pkg/apis/core"
	"k8s.io/kubernetes/pkg/apis/extensions"
	"k8s.io/kubernetes/pkg/apis/policy"
	rbacregistry "k8s.io/kubernetes/pkg/registry/rbac"
	psp "k8s.io/kubernetes/pkg/security/podsecuritypolicy"
	psputil "k8s.io/kubernetes/pkg/security/podsecuritypolicy/util"
	"k8s.io/kubernetes/pkg/serviceaccount"
)

const (
	PluginName = "PodSecurityPolicy"
)

// Register registers a plugin
func Register(plugins *admission.Plugins) {
	plugins.Register(PluginName, func(config io.Reader) (admission.Interface, error) {
		plugin := newPlugin(psp.NewSimpleStrategyFactory(), true)
		return plugin, nil
	})
}

// PodSecurityPolicyPlugin holds state for and implements the admission plugin.
type PodSecurityPolicyPlugin struct {
	*admission.Handler
	strategyFactory  psp.StrategyFactory
	failOnNoPolicies bool
	authz            authorizer.Authorizer
	lister           policylisters.PodSecurityPolicyLister
}

// SetAuthorizer sets the authorizer.
func (plugin *PodSecurityPolicyPlugin) SetAuthorizer(authz authorizer.Authorizer) {
	plugin.authz = authz
}

// ValidateInitialization ensures an authorizer is set.
func (plugin *PodSecurityPolicyPlugin) ValidateInitialization() error {
	if plugin.authz == nil {
		return fmt.Errorf("%s requires an authorizer", PluginName)
	}
	if plugin.lister == nil {
		return fmt.Errorf("%s requires a lister", PluginName)
	}
	return nil
}

var _ admission.MutationInterface = &PodSecurityPolicyPlugin{}
var _ admission.ValidationInterface = &PodSecurityPolicyPlugin{}
var _ genericadmissioninit.WantsAuthorizer = &PodSecurityPolicyPlugin{}
var _ genericadmissioninit.WantsExternalKubeInformerFactory = &PodSecurityPolicyPlugin{}
var auditKeyPrefix = strings.ToLower(PluginName) + "." + policy.GroupName + ".k8s.io"

// newPlugin creates a new PSP admission plugin.
func newPlugin(strategyFactory psp.StrategyFactory, failOnNoPolicies bool) *PodSecurityPolicyPlugin {
	return &PodSecurityPolicyPlugin{
		Handler:          admission.NewHandler(admission.Create, admission.Update),
		strategyFactory:  strategyFactory,
		failOnNoPolicies: failOnNoPolicies,
	}
}

func (plugin *PodSecurityPolicyPlugin) SetExternalKubeInformerFactory(f informers.SharedInformerFactory) {
	podSecurityPolicyInformer := f.Policy().V1beta1().PodSecurityPolicies()
	plugin.lister = podSecurityPolicyInformer.Lister()
	plugin.SetReadyFunc(podSecurityPolicyInformer.Informer().HasSynced)
}

// Admit determines if the pod should be admitted based on the requested security context
// and the available PSPs.
//
// 1.  Find available PSPs.
// 2.  Create the providers, includes setting pre-allocated values if necessary.
// 3.  Try to generate and validate a PSP with providers.  If we find one then admit the pod
//     with the validated PSP.  If we don't find any reject the pod and give all errors from the
//     failed attempts.
<<<<<<< HEAD
func (plugin *PodSecurityPolicyPlugin) Admit(a admission.Attributes) error {
=======
func (c *PodSecurityPolicyPlugin) Admit(a admission.Attributes, o admission.ObjectInterfaces) error {
>>>>>>> 3baab4dc
	if ignore, err := shouldIgnore(a); err != nil {
		return err
	} else if ignore {
		return nil
	}

	// only mutate if this is a CREATE request. On updates we only validate.
	// TODO(liggitt): allow spec mutation during initializing updates?
	if a.GetOperation() != admission.Create {
		return nil
	}

	pod := a.GetObject().(*api.Pod)

	// compute the context. Mutation is allowed. ValidatedPSPAnnotation is not taken into account.
	allowedPod, pspName, validationErrs, err := plugin.computeSecurityContext(a, pod, true, "")
	if err != nil {
		return admission.NewForbidden(a, err)
	}
	if allowedPod != nil {
		*pod = *allowedPod
		// annotate and accept the pod
		klog.V(4).Infof("pod %s (generate: %s) in namespace %s validated against provider %s", pod.Name, pod.GenerateName, a.GetNamespace(), pspName)
		if pod.ObjectMeta.Annotations == nil {
			pod.ObjectMeta.Annotations = map[string]string{}
		}
		pod.ObjectMeta.Annotations[psputil.ValidatedPSPAnnotation] = pspName
		key := auditKeyPrefix + "/" + "admit-policy"
		if err := a.AddAnnotation(key, pspName); err != nil {
			klog.Warningf("failed to set admission audit annotation %s to %s: %v", key, pspName, err)
		}
		return nil
	}

	// we didn't validate against any provider, reject the pod and give the errors for each attempt
	klog.V(4).Infof("unable to validate pod %s (generate: %s) in namespace %s against any pod security policy: %v", pod.Name, pod.GenerateName, a.GetNamespace(), validationErrs)
	return admission.NewForbidden(a, fmt.Errorf("unable to validate against any pod security policy: %v", validationErrs))
}

<<<<<<< HEAD
func (plugin *PodSecurityPolicyPlugin) Validate(a admission.Attributes) error {
=======
func (c *PodSecurityPolicyPlugin) Validate(a admission.Attributes, o admission.ObjectInterfaces) error {
>>>>>>> 3baab4dc
	if ignore, err := shouldIgnore(a); err != nil {
		return err
	} else if ignore {
		return nil
	}

	pod := a.GetObject().(*api.Pod)

	// compute the context. Mutation is not allowed. ValidatedPSPAnnotation is used as a hint to gain same speed-up.
	allowedPod, pspName, validationErrs, err := plugin.computeSecurityContext(a, pod, false, pod.ObjectMeta.Annotations[psputil.ValidatedPSPAnnotation])
	if err != nil {
		return admission.NewForbidden(a, err)
	}
	if apiequality.Semantic.DeepEqual(pod, allowedPod) {
		key := auditKeyPrefix + "/" + "validate-policy"
		if err := a.AddAnnotation(key, pspName); err != nil {
			klog.Warningf("failed to set admission audit annotation %s to %s: %v", key, pspName, err)
		}
		return nil
	}

	// we didn't validate against any provider, reject the pod and give the errors for each attempt
	klog.V(4).Infof("unable to validate pod %s (generate: %s) in namespace %s against any pod security policy: %v", pod.Name, pod.GenerateName, a.GetNamespace(), validationErrs)
	return admission.NewForbidden(a, fmt.Errorf("unable to validate against any pod security policy: %v", validationErrs))
}

func shouldIgnore(a admission.Attributes) (bool, error) {
	if a.GetResource().GroupResource() != api.Resource("pods") {
		return true, nil
	}
	if len(a.GetSubresource()) != 0 {
		return true, nil
	}

	// if we can't convert then fail closed since we've already checked that this is supposed to be a pod object.
	// this shouldn't normally happen during admission but could happen if an integrator passes a versioned
	// pod object rather than an internal object.
	if _, ok := a.GetObject().(*api.Pod); !ok {
		return false, admission.NewForbidden(a, fmt.Errorf("unexpected type %T", a.GetObject()))
	}

	// if this is an update, see if we are only updating the ownerRef/finalizers.  Garbage collection does this
	// and we should allow it in general, since you had the power to update and the power to delete.
	// The worst that happens is that you delete something, but you aren't controlling the privileged object itself
	if a.GetOperation() == admission.Update && rbacregistry.IsOnlyMutatingGCFields(a.GetObject(), a.GetOldObject(), apiequality.Semantic) {
		return true, nil
	}

	return false, nil
}

// computeSecurityContext derives a valid security context while trying to avoid any changes to the given pod. I.e.
// if there is a matching policy with the same security context as given, it will be reused. If there is no
// matching policy the returned pod will be nil and the pspName empty. validatedPSPHint is the validated psp name
// saved in kubernetes.io/psp annotation. This psp is usually the one we are looking for.
func (plugin *PodSecurityPolicyPlugin) computeSecurityContext(a admission.Attributes, pod *api.Pod, specMutationAllowed bool, validatedPSPHint string) (*api.Pod, string, field.ErrorList, error) {
	// get all constraints that are usable by the user
	klog.V(4).Infof("getting pod security policies for pod %s (generate: %s)", pod.Name, pod.GenerateName)
	var saInfo user.Info
	if len(pod.Spec.ServiceAccountName) > 0 {
		saInfo = serviceaccount.UserInfo(a.GetNamespace(), pod.Spec.ServiceAccountName, "")
	}

	policies, err := plugin.lister.List(labels.Everything())
	if err != nil {
		return nil, "", nil, err
	}

	// if we have no policies and want to succeed then return.  Otherwise we'll end up with no
	// providers and fail with "unable to validate against any pod security policy" below.
	if len(policies) == 0 && !plugin.failOnNoPolicies {
		return pod, "", nil, nil
	}

	// sort policies by name to make order deterministic
	// If mutation is not allowed and validatedPSPHint is provided, check the validated policy first.
	// TODO(liggitt): add priority field to allow admins to bucket differently
	sort.SliceStable(policies, func(i, j int) bool {
		if !specMutationAllowed {
			if policies[i].Name == validatedPSPHint {
				return true
			}
			if policies[j].Name == validatedPSPHint {
				return false
			}
		}
		return strings.Compare(policies[i].Name, policies[j].Name) < 0
	})

	providers, errs := plugin.createProvidersFromPolicies(policies, pod.Namespace)
	for _, err := range errs {
		klog.V(4).Infof("provider creation error: %v", err)
	}

	if len(providers) == 0 {
		return nil, "", nil, fmt.Errorf("no providers available to validate pod request")
	}

	var (
		allowedMutatedPod   *api.Pod
		allowingMutatingPSP string
		// Map of PSP name to associated validation errors.
		validationErrs = map[string]field.ErrorList{}
	)

	for _, provider := range providers {
		podCopy := pod.DeepCopy()

		if errs := assignSecurityContext(provider, podCopy); len(errs) > 0 {
			validationErrs[provider.GetPSPName()] = errs
			continue
		}

		// the entire pod validated
		mutated := !apiequality.Semantic.DeepEqual(pod, podCopy)
		if mutated && !specMutationAllowed {
			continue
		}

		if !isAuthorizedForPolicy(a.GetUserInfo(), saInfo, a.GetNamespace(), provider.GetPSPName(), plugin.authz) {
			continue
		}

		switch {
		case !mutated:
			// if it validated without mutating anything, use this result
			return podCopy, provider.GetPSPName(), nil, nil

		case specMutationAllowed && allowedMutatedPod == nil:
			// if mutation is allowed and this is the first PSP to allow the pod, remember it,
			// but continue to see if another PSP allows without mutating
			allowedMutatedPod = podCopy
			allowingMutatingPSP = provider.GetPSPName()
		}
	}

	if allowedMutatedPod != nil {
		return allowedMutatedPod, allowingMutatingPSP, nil, nil
	}

	// Pod is rejected. Filter the validation errors to only include errors from authorized PSPs.
	aggregate := field.ErrorList{}
	for psp, errs := range validationErrs {
		if isAuthorizedForPolicy(a.GetUserInfo(), saInfo, a.GetNamespace(), psp, plugin.authz) {
			aggregate = append(aggregate, errs...)
		}
	}
	return nil, "", aggregate, nil
}

// assignSecurityContext creates a security context for each container in the pod
// and validates that the sc falls within the psp constraints.  All containers must validate against
// the same psp or is not considered valid.
func assignSecurityContext(provider psp.Provider, pod *api.Pod) field.ErrorList {
	errs := field.ErrorList{}

	err := provider.DefaultPodSecurityContext(pod)
	if err != nil {
		errs = append(errs, field.Invalid(field.NewPath("spec", "securityContext"), pod.Spec.SecurityContext, err.Error()))
	}

	errs = append(errs, provider.ValidatePod(pod)...)

	for i := range pod.Spec.InitContainers {
		err := provider.DefaultContainerSecurityContext(pod, &pod.Spec.InitContainers[i])
		if err != nil {
			errs = append(errs, field.Invalid(field.NewPath("spec", "initContainers").Index(i).Child("securityContext"), "", err.Error()))
			continue
		}
		errs = append(errs, provider.ValidateContainer(pod, &pod.Spec.InitContainers[i], field.NewPath("spec", "initContainers").Index(i))...)
	}

	for i := range pod.Spec.Containers {
		err := provider.DefaultContainerSecurityContext(pod, &pod.Spec.Containers[i])
		if err != nil {
			errs = append(errs, field.Invalid(field.NewPath("spec", "containers").Index(i).Child("securityContext"), "", err.Error()))
			continue
		}
		errs = append(errs, provider.ValidateContainer(pod, &pod.Spec.Containers[i], field.NewPath("spec", "containers").Index(i))...)
	}

	if len(errs) > 0 {
		return errs
	}
	return nil
}

// createProvidersFromPolicies creates providers from the constraints supplied.
func (plugin *PodSecurityPolicyPlugin) createProvidersFromPolicies(psps []*policyv1beta1.PodSecurityPolicy, namespace string) ([]psp.Provider, []error) {
	var (
		// collected providers
		providers []psp.Provider
		// collected errors to return
		errs []error
	)

	for _, constraint := range psps {
		provider, err := psp.NewSimpleProvider(constraint, namespace, plugin.strategyFactory)
		if err != nil {
			errs = append(errs, fmt.Errorf("error creating provider for PSP %s: %v", constraint.Name, err))
			continue
		}
		providers = append(providers, provider)
	}
	return providers, errs
}

func isAuthorizedForPolicy(user, sa user.Info, namespace, policyName string, authz authorizer.Authorizer) bool {
	// Check the service account first, as that is the more common use case.
	return authorizedForPolicy(sa, namespace, policyName, authz) ||
		authorizedForPolicy(user, namespace, policyName, authz)
}

// authorizedForPolicy returns true if info is authorized to perform the "use" verb on the policy resource.
// TODO: check against only the policy group when PSP will be completely moved out of the extensions
func authorizedForPolicy(info user.Info, namespace string, policyName string, authz authorizer.Authorizer) bool {
	// Check against extensions API group for backward compatibility
	return authorizedForPolicyInAPIGroup(info, namespace, policyName, policy.GroupName, authz) ||
		authorizedForPolicyInAPIGroup(info, namespace, policyName, extensions.GroupName, authz)
}

// authorizedForPolicyInAPIGroup returns true if info is authorized to perform the "use" verb on the policy resource in the specified API group.
func authorizedForPolicyInAPIGroup(info user.Info, namespace, policyName, apiGroupName string, authz authorizer.Authorizer) bool {
	if info == nil {
		return false
	}
	attr := buildAttributes(info, namespace, policyName, apiGroupName)
	decision, reason, err := authz.Authorize(attr)
	if err != nil {
		klog.V(5).Infof("cannot authorize for policy: %v,%v", reason, err)
	}
	return (decision == authorizer.DecisionAllow)
}

// buildAttributes builds an attributes record for a SAR based on the user info and policy.
func buildAttributes(info user.Info, namespace, policyName, apiGroupName string) authorizer.Attributes {
	// check against the namespace that the pod is being created in to allow per-namespace PSP grants.
	attr := authorizer.AttributesRecord{
		User:            info,
		Verb:            "use",
		Namespace:       namespace,
		Name:            policyName,
		APIGroup:        apiGroupName,
		Resource:        "podsecuritypolicies",
		ResourceRequest: true,
	}
	return attr
}<|MERGE_RESOLUTION|>--- conflicted
+++ resolved
@@ -109,11 +109,8 @@
 // 3.  Try to generate and validate a PSP with providers.  If we find one then admit the pod
 //     with the validated PSP.  If we don't find any reject the pod and give all errors from the
 //     failed attempts.
-<<<<<<< HEAD
-func (plugin *PodSecurityPolicyPlugin) Admit(a admission.Attributes) error {
-=======
-func (c *PodSecurityPolicyPlugin) Admit(a admission.Attributes, o admission.ObjectInterfaces) error {
->>>>>>> 3baab4dc
+
+func (plugin *PodSecurityPolicyPlugin) Admit(a admission.Attributes, o admission.ObjectInterfaces) error {
 	if ignore, err := shouldIgnore(a); err != nil {
 		return err
 	} else if ignore {
@@ -153,11 +150,7 @@
 	return admission.NewForbidden(a, fmt.Errorf("unable to validate against any pod security policy: %v", validationErrs))
 }
 
-<<<<<<< HEAD
-func (plugin *PodSecurityPolicyPlugin) Validate(a admission.Attributes) error {
-=======
-func (c *PodSecurityPolicyPlugin) Validate(a admission.Attributes, o admission.ObjectInterfaces) error {
->>>>>>> 3baab4dc
+func (plugin *PodSecurityPolicyPlugin) Validate(a admission.Attributes, o admission.ObjectInterfaces) error {
 	if ignore, err := shouldIgnore(a); err != nil {
 		return err
 	} else if ignore {
