--- conflicted
+++ resolved
@@ -423,14 +423,14 @@
 		}
 		testConfig := storageframework.ConvertTestConfig(l.config)
 		expectedContent := fmt.Sprintf("Hello from namespace %s", f.Namespace.Name)
-<<<<<<< HEAD
-		l.sourcePVC.Spec.AccessModes = []v1.PersistentVolumeAccessMode{v1.PersistentVolumeAccessMode(v1.ReadOnlyMany)}
+		
+    l.sourcePVC.Spec.AccessModes = []v1.PersistentVolumeAccessMode{v1.PersistentVolumeAccessMode(v1.ReadOnlyMany)}
 		dataSource := preparePVCDataSourceForProvisioning(ctx, f, testConfig, l.cs, l.sourcePVC, l.sc, pattern.VolMode, expectedContent)
 		l.pvc.Spec.DataSource = dataSource
-=======
-		dataSourceRef := preparePVCDataSourceForProvisioning(ctx, f, testConfig, l.cs, l.sourcePVC, l.sc, pattern.VolMode, expectedContent)
-		l.pvc.Spec.DataSourceRef = dataSourceRef
->>>>>>> fa8ef76a
+
+		//dataSourceRef := preparePVCDataSourceForProvisioning(ctx, f, testConfig, l.cs, l.sourcePVC, l.sc, pattern.VolMode, expectedContent)
+		//l.pvc.Spec.DataSourceRef = dataSourceRef
+    
 		l.testCase.NodeSelection = testConfig.ClientNodeSelection
 		l.testCase.PvCheck = func(claim *v1.PersistentVolumeClaim) {
 			ginkgo.By("checking whether the created volume has the pre-populated data")
