--- conflicted
+++ resolved
@@ -40,12 +40,8 @@
 	testFrameworks := upgrades.CreateUpgradeFrameworks(upgradeTests)
 
 	ginkgo.Describe("master upgrade", func() {
-<<<<<<< HEAD
-		ginkgo.It("should NOT disrupt gpu pod [Feature:GPUMasterUpgrade]", func() {
+		ginkgo.It("should NOT disrupt gpu pod [Feature:GPUMasterUpgrade]", func(ctx context.Context) {
 			e2eskipper.SkipUnlessProviderIs("gce", "gke")
-=======
-		ginkgo.It("should NOT disrupt gpu pod [Feature:GPUMasterUpgrade]", func(ctx context.Context) {
->>>>>>> 73ed9e70
 			upgCtx, err := common.GetUpgradeContext(f.ClientSet.Discovery())
 			framework.ExpectNoError(err)
 
@@ -58,12 +54,8 @@
 		})
 	})
 	ginkgo.Describe("cluster upgrade", func() {
-<<<<<<< HEAD
-		ginkgo.It("should be able to run gpu pod after upgrade [Feature:GPUClusterUpgrade]", func() {
+		ginkgo.It("should be able to run gpu pod after upgrade [Feature:GPUClusterUpgrade]", func(ctx context.Context) {
 			e2eskipper.SkipUnlessProviderIs("gce", "gke")
-=======
-		ginkgo.It("should be able to run gpu pod after upgrade [Feature:GPUClusterUpgrade]", func(ctx context.Context) {
->>>>>>> 73ed9e70
 			upgCtx, err := common.GetUpgradeContext(f.ClientSet.Discovery())
 			framework.ExpectNoError(err)
 
@@ -76,12 +68,8 @@
 		})
 	})
 	ginkgo.Describe("cluster downgrade", func() {
-<<<<<<< HEAD
-		ginkgo.It("should be able to run gpu pod after downgrade [Feature:GPUClusterDowngrade]", func() {
+		ginkgo.It("should be able to run gpu pod after downgrade [Feature:GPUClusterDowngrade]", func(ctx context.Context) {
 			e2eskipper.SkipUnlessProviderIs("gce", "gke")
-=======
-		ginkgo.It("should be able to run gpu pod after downgrade [Feature:GPUClusterDowngrade]", func(ctx context.Context) {
->>>>>>> 73ed9e70
 			upgCtx, err := common.GetUpgradeContext(f.ClientSet.Discovery())
 			framework.ExpectNoError(err)
 
