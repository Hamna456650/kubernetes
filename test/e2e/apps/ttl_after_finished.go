/*
Copyright 2018 The Kubernetes Authors.

Licensed under the Apache License, Version 2.0 (the "License");
you may not use this file except in compliance with the License.
You may obtain a copy of the License at

    http://www.apache.org/licenses/LICENSE-2.0

Unless required by applicable law or agreed to in writing, software
distributed under the License is distributed on an "AS IS" BASIS,
WITHOUT WARRANTIES OR CONDITIONS OF ANY KIND, either express or implied.
See the License for the specific language governing permissions and
limitations under the License.
*/

package apps

import (
	"context"
	"fmt"
	"time"

	batchv1 "k8s.io/api/batch/v1"
	v1 "k8s.io/api/core/v1"
	metav1 "k8s.io/apimachinery/pkg/apis/meta/v1"
	"k8s.io/apimachinery/pkg/util/wait"
	clientset "k8s.io/client-go/kubernetes"
	"k8s.io/kubernetes/pkg/util/slice"
	"k8s.io/kubernetes/test/e2e/framework"
	e2ejob "k8s.io/kubernetes/test/e2e/framework/job"
	admissionapi "k8s.io/pod-security-admission/api"

	"github.com/onsi/ginkgo/v2"
)

const (
	dummyFinalizer = "k8s.io/dummy-finalizer"

	// JobTimeout is how long to wait for a job to finish.
	JobTimeout = 15 * time.Minute
)

var _ = SIGDescribe("TTLAfterFinished", func() {
	f := framework.NewDefaultFramework("ttlafterfinished")
	f.NamespacePodSecurityEnforceLevel = admissionapi.LevelBaseline

	ginkgo.It("job should be deleted once it finishes after TTL seconds", func(ctx context.Context) {
		testFinishedJob(ctx, f)
	})
})

func cleanupJob(ctx context.Context, f *framework.Framework, job *batchv1.Job) {
	ns := f.Namespace.Name
	c := f.ClientSet

	framework.Logf("Remove the Job's dummy finalizer; the Job should be deleted cascadingly")
	removeFinalizerFunc := func(j *batchv1.Job) {
		j.ObjectMeta.Finalizers = slice.RemoveString(j.ObjectMeta.Finalizers, dummyFinalizer, nil)
	}
	_, err := updateJobWithRetries(ctx, c, ns, job.Name, removeFinalizerFunc)
	framework.ExpectNoError(err)
	e2ejob.WaitForJobGone(ctx, c, ns, job.Name, wait.ForeverTestTimeout)

	err = e2ejob.WaitForAllJobPodsGone(ctx, c, ns, job.Name)
	framework.ExpectNoError(err)
}

func testFinishedJob(ctx context.Context, f *framework.Framework) {
	ns := f.Namespace.Name
	c := f.ClientSet

	parallelism := int32(1)
	completions := int32(1)
	backoffLimit := int32(2)
	ttl := int32(10)

	job := e2ejob.NewTestJob("randomlySucceedOrFail", "rand-non-local", v1.RestartPolicyNever, parallelism, completions, nil, backoffLimit)
	job.Spec.TTLSecondsAfterFinished = &ttl
	job.ObjectMeta.Finalizers = []string{dummyFinalizer}
	ginkgo.DeferCleanup(cleanupJob, f, job)

	framework.Logf("Create a Job %s/%s with TTL", ns, job.Name)
	job, err := e2ejob.CreateJob(ctx, c, ns, job)
	framework.ExpectNoError(err)

	framework.Logf("Wait for the Job to finish")
	err = e2ejob.WaitForJobFinish(ctx, c, ns, job.Name)
	framework.ExpectNoError(err)

	framework.Logf("Wait for TTL after finished controller to delete the Job")
	err = waitForJobDeleting(ctx, c, ns, job.Name)
	framework.ExpectNoError(err)

	framework.Logf("Check Job's deletionTimestamp and compare with the time when the Job finished")
	job, err = e2ejob.GetJob(ctx, c, ns, job.Name)
	framework.ExpectNoError(err)
	jobFinishTime := finishTime(job)
	finishTimeUTC := jobFinishTime.UTC()
<<<<<<< HEAD

	if !jobFinishTime.IsZero() {
		framework.Failf("JobFinishTime not equals 0.")
=======
	if jobFinishTime.IsZero() {
		framework.Fail("Expected job finish time not to be zero.")
>>>>>>> 4c4d4ad0
	}

	deleteAtUTC := job.ObjectMeta.DeletionTimestamp.UTC()
	framework.ExpectNotEqual(deleteAtUTC, nil)

	expireAtUTC := finishTimeUTC.Add(time.Duration(ttl) * time.Second)
	if deleteAtUTC.Before(expireAtUTC) {
<<<<<<< HEAD
		framework.Failf("expireAtUTC as expected to be false.")
=======
		framework.Fail("Expected job's deletion time to be after expiration time.")
>>>>>>> 4c4d4ad0
	}
}

// finishTime returns finish time of the specified job.
func finishTime(finishedJob *batchv1.Job) metav1.Time {
	var finishTime metav1.Time
	for _, c := range finishedJob.Status.Conditions {
		if (c.Type == batchv1.JobComplete || c.Type == batchv1.JobFailed) && c.Status == v1.ConditionTrue {
			return c.LastTransitionTime
		}
	}
	return finishTime
}

// updateJobWithRetries updates job with retries.
func updateJobWithRetries(ctx context.Context, c clientset.Interface, namespace, name string, applyUpdate func(*batchv1.Job)) (job *batchv1.Job, err error) {
	jobs := c.BatchV1().Jobs(namespace)
	var updateErr error
	pollErr := wait.PollImmediateWithContext(ctx, framework.Poll, JobTimeout, func(ctx context.Context) (bool, error) {
		if job, err = jobs.Get(ctx, name, metav1.GetOptions{}); err != nil {
			return false, err
		}
		// Apply the update, then attempt to push it to the apiserver.
		applyUpdate(job)
		if job, err = jobs.Update(ctx, job, metav1.UpdateOptions{}); err == nil {
			framework.Logf("Updating job %s", name)
			return true, nil
		}
		updateErr = err
		return false, nil
	})
	if pollErr == wait.ErrWaitTimeout {
		pollErr = fmt.Errorf("couldn't apply the provided updated to job %q: %v", name, updateErr)
	}
	return job, pollErr
}

// waitForJobDeleting uses c to wait for the Job jobName in namespace ns to have
// a non-nil deletionTimestamp (i.e. being deleted).
func waitForJobDeleting(ctx context.Context, c clientset.Interface, ns, jobName string) error {
	return wait.PollImmediateWithContext(ctx, framework.Poll, JobTimeout, func(ctx context.Context) (bool, error) {
		curr, err := c.BatchV1().Jobs(ns).Get(ctx, jobName, metav1.GetOptions{})
		if err != nil {
			return false, err
		}
		return curr.ObjectMeta.DeletionTimestamp != nil, nil
	})
}<|MERGE_RESOLUTION|>--- conflicted
+++ resolved
@@ -97,14 +97,9 @@
 	framework.ExpectNoError(err)
 	jobFinishTime := finishTime(job)
 	finishTimeUTC := jobFinishTime.UTC()
-<<<<<<< HEAD
 
 	if !jobFinishTime.IsZero() {
 		framework.Failf("JobFinishTime not equals 0.")
-=======
-	if jobFinishTime.IsZero() {
-		framework.Fail("Expected job finish time not to be zero.")
->>>>>>> 4c4d4ad0
 	}
 
 	deleteAtUTC := job.ObjectMeta.DeletionTimestamp.UTC()
@@ -112,11 +107,7 @@
 
 	expireAtUTC := finishTimeUTC.Add(time.Duration(ttl) * time.Second)
 	if deleteAtUTC.Before(expireAtUTC) {
-<<<<<<< HEAD
-		framework.Failf("expireAtUTC as expected to be false.")
-=======
 		framework.Fail("Expected job's deletion time to be after expiration time.")
->>>>>>> 4c4d4ad0
 	}
 }
 
