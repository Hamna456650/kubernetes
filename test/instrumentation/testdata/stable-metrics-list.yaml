<<<<<<< HEAD
- name: evictions_total
  subsystem: node_collector
  help: Number of Node evictions that happened since current instance of NodeController
    started.
  type: Counter
  stabilityLevel: STABLE
  labels:
  - zone
=======
>>>>>>> c98b388a
- name: framework_extension_point_duration_seconds
  subsystem: scheduler
  help: Latency for running all plugins of a specific extension point.
  type: Histogram
  stabilityLevel: STABLE
  labels:
<<<<<<< HEAD
    - extension_point
    - profile
    - status
  buckets:
    - 0.0001
    - 0.0002
    - 0.0004
    - 0.0008
    - 0.0016
    - 0.0032
    - 0.0064
    - 0.0128
    - 0.0256
    - 0.0512
    - 0.1024
    - 0.2048
=======
  - extension_point
  - profile
  - status
  buckets:
  - 0.0001
  - 0.0002
  - 0.0004
  - 0.0008
  - 0.0016
  - 0.0032
  - 0.0064
  - 0.0128
  - 0.0256
  - 0.0512
  - 0.1024
  - 0.2048
>>>>>>> c98b388a
- name: pending_pods
  subsystem: scheduler
  help: Number of pending pods, by the queue type. 'active' means number of pods in
    activeQ; 'backoff' means number of pods in backoffQ; 'unschedulable' means number
    of pods in unschedulableQ.
  type: Gauge
  stabilityLevel: STABLE
  labels:
  - queue
- name: pod_scheduling_attempts
  subsystem: scheduler
  help: Number of attempts to successfully schedule a pod.
  type: Histogram
  stabilityLevel: STABLE
  buckets:
  - 1
  - 2
  - 4
  - 8
  - 16
- name: pod_scheduling_duration_seconds
  subsystem: scheduler
  help: E2e latency for a pod being scheduled which may include multiple scheduling
    attempts.
  type: Histogram
  stabilityLevel: STABLE
  labels:
  - attempts
  buckets:
  - 0.01
  - 0.02
  - 0.04
  - 0.08
  - 0.16
  - 0.32
  - 0.64
  - 1.28
  - 2.56
  - 5.12
  - 10.24
  - 20.48
  - 40.96
  - 81.92
  - 163.84
  - 327.68
  - 655.36
  - 1310.72
  - 2621.44
  - 5242.88
- name: preemption_attempts_total
  subsystem: scheduler
  help: Total preemption attempts in the cluster till now
  type: Counter
  stabilityLevel: STABLE
- name: preemption_victims
  subsystem: scheduler
  help: Number of selected preemption victims
  type: Histogram
  stabilityLevel: STABLE
  buckets:
  - 5
  - 10
  - 15
  - 20
  - 25
  - 30
  - 35
  - 40
  - 45
  - 50
- name: queue_incoming_pods_total
  subsystem: scheduler
  help: Number of pods added to scheduling queues by event and queue type.
  type: Counter
  stabilityLevel: STABLE
  labels:
  - event
  - queue
- name: schedule_attempts_total
  subsystem: scheduler
  help: Number of attempts to schedule pods, by the result. 'unschedulable' means
    a pod could not be scheduled, while 'error' means an internal scheduler problem.
  type: Counter
  stabilityLevel: STABLE
  labels:
  - profile
  - result
- name: scheduling_attempt_duration_seconds
  subsystem: scheduler
  help: Scheduling attempt latency in seconds (scheduling algorithm + binding)
  type: Histogram
  stabilityLevel: STABLE
  labels:
  - profile
  - result
  buckets:
  - 0.001
  - 0.002
  - 0.004
  - 0.008
  - 0.016
  - 0.032
  - 0.064
  - 0.128
  - 0.256
  - 0.512
  - 1.024
  - 2.048
  - 4.096
  - 8.192
  - 16.384
- name: controller_admission_duration_seconds
  subsystem: admission
  namespace: apiserver
  help: Admission controller latency histogram in seconds, identified by name and
    broken out for each operation and API resource and type (validate or admit).
  type: Histogram
  stabilityLevel: STABLE
  labels:
  - name
  - operation
  - rejected
  - type
  buckets:
  - 0.005
  - 0.025
  - 0.1
  - 0.5
  - 1
  - 2.5
- name: step_admission_duration_seconds
  subsystem: admission
  namespace: apiserver
  help: Admission sub-step latency histogram in seconds, broken out for each operation
    and API resource and step type (validate or admit).
  type: Histogram
  stabilityLevel: STABLE
  labels:
  - operation
  - rejected
  - type
  buckets:
  - 0.005
  - 0.025
  - 0.1
  - 0.5
  - 1
  - 2.5
- name: webhook_admission_duration_seconds
  subsystem: admission
  namespace: apiserver
  help: Admission webhook latency histogram in seconds, identified by name and broken
    out for each operation and API resource and type (validate or admit).
  type: Histogram
  stabilityLevel: STABLE
  labels:
  - name
  - operation
  - rejected
  - type
  buckets:
  - 0.005
  - 0.025
  - 0.1
  - 0.5
  - 1
  - 2.5
- name: apiserver_current_inflight_requests
  help: Maximal number of currently used inflight request limit of this apiserver
    per request kind in last second.
  type: Gauge
  stabilityLevel: STABLE
  labels:
  - request_kind
- name: apiserver_request_duration_seconds
  help: Response latency distribution in seconds for each verb, dry run value, group,
    version, resource, subresource, scope and component.
  type: Histogram
  stabilityLevel: STABLE
  labels:
  - component
  - dry_run
  - group
  - resource
  - scope
  - subresource
  - verb
  - version
  buckets:
  - 0.05
  - 0.1
  - 0.2
  - 0.4
  - 0.6
  - 0.8
  - 1
  - 1.25
  - 1.5
  - 2
  - 3
  - 4
  - 5
  - 6
  - 8
  - 10
  - 15
  - 20
  - 30
  - 45
  - 60
- name: apiserver_request_total
  help: Counter of apiserver requests broken out for each verb, dry run value, group,
    version, resource, scope, component, and HTTP response code.
  type: Counter
  stabilityLevel: STABLE
  labels:
  - code
  - component
  - dry_run
  - group
  - resource
  - scope
  - subresource
  - verb
  - version
- name: apiserver_requested_deprecated_apis
  help: Gauge of deprecated APIs that have been requested, broken out by API group,
    version, resource, subresource, and removed_release.
  type: Gauge
  stabilityLevel: STABLE
  labels:
  - group
  - removed_release
  - resource
  - subresource
  - version
- name: apiserver_response_sizes
  help: Response size distribution in bytes for each group, version, verb, resource,
    subresource, scope and component.
  type: Histogram
  stabilityLevel: STABLE
  labels:
  - component
  - group
  - resource
  - scope
  - subresource
  - verb
  - version
  buckets:
  - 1000
  - 10000
  - 100000
  - 1e+06
  - 1e+07
  - 1e+08
  - 1e+09
- name: apiserver_storage_objects
  help: Number of stored objects at the time of last check split by kind.
  type: Gauge
  stabilityLevel: STABLE
  labels:
  - resource<|MERGE_RESOLUTION|>--- conflicted
+++ resolved
@@ -1,4 +1,3 @@
-<<<<<<< HEAD
 - name: evictions_total
   subsystem: node_collector
   help: Number of Node evictions that happened since current instance of NodeController
@@ -7,15 +6,12 @@
   stabilityLevel: STABLE
   labels:
   - zone
-=======
->>>>>>> c98b388a
 - name: framework_extension_point_duration_seconds
   subsystem: scheduler
   help: Latency for running all plugins of a specific extension point.
   type: Histogram
   stabilityLevel: STABLE
   labels:
-<<<<<<< HEAD
     - extension_point
     - profile
     - status
@@ -32,7 +28,6 @@
     - 0.0512
     - 0.1024
     - 0.2048
-=======
   - extension_point
   - profile
   - status
@@ -49,7 +44,6 @@
   - 0.0512
   - 0.1024
   - 0.2048
->>>>>>> c98b388a
 - name: pending_pods
   subsystem: scheduler
   help: Number of pending pods, by the queue type. 'active' means number of pods in
