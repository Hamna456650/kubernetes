/*
Copyright 2014 The Kubernetes Authors.

Licensed under the Apache License, Version 2.0 (the "License");
you may not use this file except in compliance with the License.
You may obtain a copy of the License at

    http://www.apache.org/licenses/LICENSE-2.0

Unless required by applicable law or agreed to in writing, software
distributed under the License is distributed on an "AS IS" BASIS,
WITHOUT WARRANTIES OR CONDITIONS OF ANY KIND, either express or implied.
See the License for the specific language governing permissions and
limitations under the License.
*/

package get

import (
	"bytes"
	"context"
	"encoding/json"
	"fmt"
	"io"
	"io/ioutil"
	"net/url"
	"os"
	"strings"

	"github.com/spf13/cobra"

	corev1 "k8s.io/api/core/v1"
	apierrors "k8s.io/apimachinery/pkg/api/errors"
	"k8s.io/apimachinery/pkg/api/meta"
	metav1 "k8s.io/apimachinery/pkg/apis/meta/v1"
	"k8s.io/apimachinery/pkg/apis/meta/v1/unstructured"
	metav1beta1 "k8s.io/apimachinery/pkg/apis/meta/v1beta1"
	"k8s.io/apimachinery/pkg/runtime"
	utilerrors "k8s.io/apimachinery/pkg/util/errors"
	"k8s.io/apimachinery/pkg/util/sets"
	"k8s.io/apimachinery/pkg/watch"
	"k8s.io/cli-runtime/pkg/genericclioptions"
	"k8s.io/cli-runtime/pkg/printers"
	"k8s.io/cli-runtime/pkg/resource"
	kubernetesscheme "k8s.io/client-go/kubernetes/scheme"
	"k8s.io/client-go/rest"
	watchtools "k8s.io/client-go/tools/watch"
	"k8s.io/kubectl/pkg/cmd/apiresources"
	cmdutil "k8s.io/kubectl/pkg/cmd/util"
	"k8s.io/kubectl/pkg/rawhttp"
	"k8s.io/kubectl/pkg/scheme"
	"k8s.io/kubectl/pkg/util/i18n"
	"k8s.io/kubectl/pkg/util/interrupt"
	"k8s.io/kubectl/pkg/util/slice"
	"k8s.io/kubectl/pkg/util/templates"
	utilpointer "k8s.io/utils/pointer"
)

// GetOptions contains the input to the get command.
type GetOptions struct {
	PrintFlags             *PrintFlags
	ToPrinter              func(*meta.RESTMapping, *bool, bool, bool) (printers.ResourcePrinterFunc, error)
	IsHumanReadablePrinter bool
	PrintWithOpenAPICols   bool

	CmdParent string

	resource.FilenameOptions

	Raw       string
	Watch     bool
	WatchOnly bool
	ChunkSize int64

	OutputWatchEvents bool

	LabelSelector     string
	FieldSelector     string
	AllNamespaces     bool
	Namespace         string
	ExplicitNamespace bool
	Subresource       string

	ServerPrint bool

	NoHeaders      bool
	Sort           bool
	IgnoreNotFound bool

	genericclioptions.IOStreams
}

var (
	getLong = templates.LongDesc(i18n.T(`
		Display one or many resources.

		Prints a table of the most important information about the specified resources.
		You can filter the list using a label selector and the --selector flag. If the
		desired resource type is namespaced you will only see results in your current
		namespace unless you pass --all-namespaces.

		By specifying the output as 'template' and providing a Go template as the value
		of the --template flag, you can filter the attributes of the fetched resources.`))

	getExample = templates.Examples(i18n.T(`
		# List all pods in ps output format
		kubectl get pods

		# List all pods in ps output format with more information (such as node name)
		kubectl get pods -o wide

		# List a single replication controller with specified NAME in ps output format
		kubectl get replicationcontroller web

		# List deployments in JSON output format, in the "v1" version of the "apps" API group
		kubectl get deployments.v1.apps -o json

		# List a single pod in JSON output format
		kubectl get -o json pod web-pod-13je7

		# List a pod identified by type and name specified in "pod.yaml" in JSON output format
		kubectl get -f pod.yaml -o json

		# List resources from a directory with kustomization.yaml - e.g. dir/kustomization.yaml
		kubectl get -k dir/

		# Return only the phase value of the specified pod
		kubectl get -o template pod/web-pod-13je7 --template={{.status.phase}}

		# List resource information in custom columns
		kubectl get pod test-pod -o custom-columns=CONTAINER:.spec.containers[0].name,IMAGE:.spec.containers[0].image

		# List all replication controllers and services together in ps output format
		kubectl get rc,services

		# List one or more resources by their type and names
		kubectl get rc/web service/frontend pods/web-pod-13je7

<<<<<<< HEAD
                # List events of all namespaces, sorted by creationTimestamp
		kubectl get -A events --sort-by='.metadata.creationTimestamp'`))
=======
		# List status subresource for a single pod.
		kubectl get pod web-pod-13je7 --subresource status`))
>>>>>>> 4348c8ec
)

const (
	useOpenAPIPrintColumnFlagLabel = "use-openapi-print-columns"
	useServerPrintColumns          = "server-print"
)

var supportedSubresources = []string{"status", "scale"}

// NewGetOptions returns a GetOptions with default chunk size 500.
func NewGetOptions(parent string, streams genericclioptions.IOStreams) *GetOptions {
	return &GetOptions{
		PrintFlags: NewGetPrintFlags(),
		CmdParent:  parent,

		IOStreams:   streams,
		ChunkSize:   cmdutil.DefaultChunkSize,
		ServerPrint: true,
	}
}

// NewCmdGet creates a command object for the generic "get" action, which
// retrieves one or more resources from a server.
func NewCmdGet(parent string, f cmdutil.Factory, streams genericclioptions.IOStreams) *cobra.Command {
	o := NewGetOptions(parent, streams)

	cmd := &cobra.Command{
		Use:                   fmt.Sprintf("get [(-o|--output=)%s] (TYPE[.VERSION][.GROUP] [NAME | -l label] | TYPE[.VERSION][.GROUP]/NAME ...) [flags]", strings.Join(o.PrintFlags.AllowedFormats(), "|")),
		DisableFlagsInUseLine: true,
		Short:                 i18n.T("Display one or many resources"),
		Long:                  getLong + "\n\n" + cmdutil.SuggestAPIResources(parent),
		Example:               getExample,
		ValidArgsFunction: func(cmd *cobra.Command, args []string, toComplete string) ([]string, cobra.ShellCompDirective) {
			var comps []string
			if len(args) == 0 {
				comps = apiresources.CompGetResourceList(f, cmd, toComplete)
			} else {
				comps = CompGetResource(f, cmd, args[0], toComplete)
				if len(args) > 1 {
					comps = cmdutil.Difference(comps, args[1:])
				}
			}
			return comps, cobra.ShellCompDirectiveNoFileComp
		},
		Run: func(cmd *cobra.Command, args []string) {
			cmdutil.CheckErr(o.Complete(f, cmd, args))
			cmdutil.CheckErr(o.Validate(cmd))
			cmdutil.CheckErr(o.Run(f, cmd, args))
		},
		SuggestFor: []string{"list", "ps"},
	}

	o.PrintFlags.AddFlags(cmd)

	cmd.Flags().StringVar(&o.Raw, "raw", o.Raw, "Raw URI to request from the server.  Uses the transport specified by the kubeconfig file.")
	cmd.Flags().BoolVarP(&o.Watch, "watch", "w", o.Watch, "After listing/getting the requested object, watch for changes.")
	cmd.Flags().BoolVar(&o.WatchOnly, "watch-only", o.WatchOnly, "Watch for changes to the requested object(s), without listing/getting first.")
	cmd.Flags().BoolVar(&o.OutputWatchEvents, "output-watch-events", o.OutputWatchEvents, "Output watch event objects when --watch or --watch-only is used. Existing objects are output as initial ADDED events.")
	cmd.Flags().BoolVar(&o.IgnoreNotFound, "ignore-not-found", o.IgnoreNotFound, "If the requested object does not exist the command will return exit code 0.")
	cmd.Flags().StringVar(&o.FieldSelector, "field-selector", o.FieldSelector, "Selector (field query) to filter on, supports '=', '==', and '!='.(e.g. --field-selector key1=value1,key2=value2). The server only supports a limited number of field queries per type.")
	cmd.Flags().BoolVarP(&o.AllNamespaces, "all-namespaces", "A", o.AllNamespaces, "If present, list the requested object(s) across all namespaces. Namespace in current context is ignored even if specified with --namespace.")
	addOpenAPIPrintColumnFlags(cmd, o)
	addServerPrintColumnFlags(cmd, o)
	cmdutil.AddFilenameOptionFlags(cmd, &o.FilenameOptions, "identifying the resource to get from a server.")
	cmdutil.AddChunkSizeFlag(cmd, &o.ChunkSize)
	cmdutil.AddLabelSelectorFlagVar(cmd, &o.LabelSelector)
	cmdutil.AddSubresourceFlags(cmd, &o.Subresource, "If specified, gets the subresource of the requested object.", supportedSubresources...)
	return cmd
}

// Complete takes the command arguments and factory and infers any remaining options.
func (o *GetOptions) Complete(f cmdutil.Factory, cmd *cobra.Command, args []string) error {
	if len(o.Raw) > 0 {
		if len(args) > 0 {
			return fmt.Errorf("arguments may not be passed when --raw is specified")
		}
		return nil
	}

	var err error
	o.Namespace, o.ExplicitNamespace, err = f.ToRawKubeConfigLoader().Namespace()
	if err != nil {
		return err
	}
	if o.AllNamespaces {
		o.ExplicitNamespace = false
	}

	sortBy, err := cmd.Flags().GetString("sort-by")
	if err != nil {
		return err
	}
	o.Sort = len(sortBy) > 0

	o.NoHeaders = cmdutil.GetFlagBool(cmd, "no-headers")

	// TODO (soltysh): currently we don't support custom columns
	// with server side print. So in these cases force the old behavior.
	outputOption := cmd.Flags().Lookup("output").Value.String()
	if strings.Contains(outputOption, "custom-columns") || outputOption == "yaml" || strings.Contains(outputOption, "json") {
		o.ServerPrint = false
	}

	templateArg := ""
	if o.PrintFlags.TemplateFlags != nil && o.PrintFlags.TemplateFlags.TemplateArgument != nil {
		templateArg = *o.PrintFlags.TemplateFlags.TemplateArgument
	}

	// human readable printers have special conversion rules, so we determine if we're using one.
	if (len(*o.PrintFlags.OutputFormat) == 0 && len(templateArg) == 0) || *o.PrintFlags.OutputFormat == "wide" {
		o.IsHumanReadablePrinter = true
	}

	o.ToPrinter = func(mapping *meta.RESTMapping, outputObjects *bool, withNamespace bool, withKind bool) (printers.ResourcePrinterFunc, error) {
		// make a new copy of current flags / opts before mutating
		printFlags := o.PrintFlags.Copy()

		if mapping != nil {
			if !cmdSpecifiesOutputFmt(cmd) && o.PrintWithOpenAPICols {
				if apiSchema, err := f.OpenAPISchema(); err == nil {
					printFlags.UseOpenAPIColumns(apiSchema, mapping)
				}
			}
			printFlags.SetKind(mapping.GroupVersionKind.GroupKind())
		}
		if withNamespace {
			printFlags.EnsureWithNamespace()
		}
		if withKind {
			printFlags.EnsureWithKind()
		}

		printer, err := printFlags.ToPrinter()
		if err != nil {
			return nil, err
		}
		printer, err = printers.NewTypeSetter(scheme.Scheme).WrapToPrinter(printer, nil)
		if err != nil {
			return nil, err
		}

		if o.Sort {
			printer = &SortingPrinter{Delegate: printer, SortField: sortBy}
		}
		if outputObjects != nil {
			printer = &skipPrinter{delegate: printer, output: outputObjects}
		}
		if o.ServerPrint {
			printer = &TablePrinter{Delegate: printer}
		}
		return printer.PrintObj, nil
	}

	switch {
	case o.Watch || o.WatchOnly:
		if o.Sort {
			fmt.Fprintf(o.IOStreams.ErrOut, "warning: --watch or --watch-only requested, --sort-by will be ignored\n")
		}
	default:
		if len(args) == 0 && cmdutil.IsFilenameSliceEmpty(o.Filenames, o.Kustomize) {
			fmt.Fprintf(o.ErrOut, "You must specify the type of resource to get. %s\n\n", cmdutil.SuggestAPIResources(o.CmdParent))
			fullCmdName := cmd.Parent().CommandPath()
			usageString := "Required resource not specified."
			if len(fullCmdName) > 0 && cmdutil.IsSiblingCommandExists(cmd, "explain") {
				usageString = fmt.Sprintf("%s\nUse \"%s explain <resource>\" for a detailed description of that resource (e.g. %[2]s explain pods).", usageString, fullCmdName)
			}

			return cmdutil.UsageErrorf(cmd, usageString)
		}
	}

	// openapi printing is mutually exclusive with server side printing
	if o.PrintWithOpenAPICols && o.ServerPrint {
		fmt.Fprintf(o.IOStreams.ErrOut, "warning: --%s requested, --%s will be ignored\n", useOpenAPIPrintColumnFlagLabel, useServerPrintColumns)
	}

	return nil
}

// Validate checks the set of flags provided by the user.
func (o *GetOptions) Validate(cmd *cobra.Command) error {
	if len(o.Raw) > 0 {
		if o.Watch || o.WatchOnly || len(o.LabelSelector) > 0 {
			return fmt.Errorf("--raw may not be specified with other flags that filter the server request or alter the output")
		}
		if len(cmdutil.GetFlagString(cmd, "output")) > 0 {
			return cmdutil.UsageErrorf(cmd, "--raw and --output are mutually exclusive")
		}
		if _, err := url.ParseRequestURI(o.Raw); err != nil {
			return cmdutil.UsageErrorf(cmd, "--raw must be a valid URL path: %v", err)
		}
	}
	if cmdutil.GetFlagBool(cmd, "show-labels") {
		outputOption := cmd.Flags().Lookup("output").Value.String()
		if outputOption != "" && outputOption != "wide" {
			return fmt.Errorf("--show-labels option cannot be used with %s printer", outputOption)
		}
	}
	if o.OutputWatchEvents && !(o.Watch || o.WatchOnly) {
		return cmdutil.UsageErrorf(cmd, "--output-watch-events option can only be used with --watch or --watch-only")
	}
	if len(o.Subresource) > 0 && !slice.ContainsString(supportedSubresources, o.Subresource, nil) {
		return fmt.Errorf("invalid subresource value: %q. Must be one of %v", o.Subresource, supportedSubresources)
	}
	return nil
}

// OriginalPositioner and NopPositioner is required for swap/sort operations of data in table format
type OriginalPositioner interface {
	OriginalPosition(int) int
}

// NopPositioner and OriginalPositioner is required for swap/sort operations of data in table format
type NopPositioner struct{}

// OriginalPosition returns the original position from NopPositioner object
func (t *NopPositioner) OriginalPosition(ix int) int {
	return ix
}

// RuntimeSorter holds the required objects to perform sorting of runtime objects
type RuntimeSorter struct {
	field      string
	decoder    runtime.Decoder
	objects    []runtime.Object
	positioner OriginalPositioner
}

// Sort performs the sorting of runtime objects
func (r *RuntimeSorter) Sort() error {
	// a list is only considered "sorted" if there are 0 or 1 items in it
	// AND (if 1 item) the item is not a Table object
	if len(r.objects) == 0 {
		return nil
	}
	if len(r.objects) == 1 {
		_, isTable := r.objects[0].(*metav1.Table)
		if !isTable {
			return nil
		}
	}

	includesTable := false
	includesRuntimeObjs := false

	for _, obj := range r.objects {
		switch t := obj.(type) {
		case *metav1.Table:
			includesTable = true

			if sorter, err := NewTableSorter(t, r.field); err != nil {
				return err
			} else if err := sorter.Sort(); err != nil {
				return err
			}
		default:
			includesRuntimeObjs = true
		}
	}

	// we use a NopPositioner when dealing with Table objects
	// because the objects themselves are not swapped, but rather
	// the rows in each object are swapped / sorted.
	r.positioner = &NopPositioner{}

	if includesRuntimeObjs && includesTable {
		return fmt.Errorf("sorting is not supported on mixed Table and non-Table object lists")
	}
	if includesTable {
		return nil
	}

	// if not dealing with a Table response from the server, assume
	// all objects are runtime.Object as usual, and sort using old method.
	var err error
	if r.positioner, err = SortObjects(r.decoder, r.objects, r.field); err != nil {
		return err
	}
	return nil
}

// OriginalPosition returns the original position of a runtime object
func (r *RuntimeSorter) OriginalPosition(ix int) int {
	if r.positioner == nil {
		return 0
	}
	return r.positioner.OriginalPosition(ix)
}

// WithDecoder allows custom decoder to be set for testing
func (r *RuntimeSorter) WithDecoder(decoder runtime.Decoder) *RuntimeSorter {
	r.decoder = decoder
	return r
}

// NewRuntimeSorter returns a new instance of RuntimeSorter
func NewRuntimeSorter(objects []runtime.Object, sortBy string) *RuntimeSorter {
	parsedField, err := RelaxedJSONPathExpression(sortBy)
	if err != nil {
		parsedField = sortBy
	}

	return &RuntimeSorter{
		field:   parsedField,
		decoder: kubernetesscheme.Codecs.UniversalDecoder(),
		objects: objects,
	}
}

func (o *GetOptions) transformRequests(req *rest.Request) {
	// We need full objects if printing with openapi columns
	if o.PrintWithOpenAPICols {
		return
	}
	if !o.ServerPrint || !o.IsHumanReadablePrinter {
		return
	}

	req.SetHeader("Accept", strings.Join([]string{
		fmt.Sprintf("application/json;as=Table;v=%s;g=%s", metav1.SchemeGroupVersion.Version, metav1.GroupName),
		fmt.Sprintf("application/json;as=Table;v=%s;g=%s", metav1beta1.SchemeGroupVersion.Version, metav1beta1.GroupName),
		"application/json",
	}, ","))

	// if sorting, ensure we receive the full object in order to introspect its fields via jsonpath
	if o.Sort {
		req.Param("includeObject", "Object")
	}
}

// Run performs the get operation.
// TODO: remove the need to pass these arguments, like other commands.
func (o *GetOptions) Run(f cmdutil.Factory, cmd *cobra.Command, args []string) error {
	if len(o.Raw) > 0 {
		restClient, err := f.RESTClient()
		if err != nil {
			return err
		}
		return rawhttp.RawGet(restClient, o.IOStreams, o.Raw)
	}
	if o.Watch || o.WatchOnly {
		return o.watch(f, cmd, args)
	}

	chunkSize := o.ChunkSize
	if o.Sort {
		// TODO(juanvallejo): in the future, we could have the client use chunking
		// to gather all results, then sort them all at the end to reduce server load.
		chunkSize = 0
	}

	r := f.NewBuilder().
		Unstructured().
		NamespaceParam(o.Namespace).DefaultNamespace().AllNamespaces(o.AllNamespaces).
		FilenameParam(o.ExplicitNamespace, &o.FilenameOptions).
		LabelSelectorParam(o.LabelSelector).
		FieldSelectorParam(o.FieldSelector).
		Subresource(o.Subresource).
		RequestChunksOf(chunkSize).
		ResourceTypeOrNameArgs(true, args...).
		ContinueOnError().
		Latest().
		Flatten().
		TransformRequests(o.transformRequests).
		Do()

	if o.IgnoreNotFound {
		r.IgnoreErrors(apierrors.IsNotFound)
	}
	if err := r.Err(); err != nil {
		return err
	}

	if !o.IsHumanReadablePrinter {
		return o.printGeneric(r)
	}

	allErrs := []error{}
	errs := sets.NewString()
	infos, err := r.Infos()
	if err != nil {
		allErrs = append(allErrs, err)
	}
	printWithKind := multipleGVKsRequested(infos)

	objs := make([]runtime.Object, len(infos))
	for ix := range infos {
		objs[ix] = infos[ix].Object
	}

	sorting, err := cmd.Flags().GetString("sort-by")
	if err != nil {
		return err
	}

	var positioner OriginalPositioner
	if o.Sort {
		sorter := NewRuntimeSorter(objs, sorting)
		if err := sorter.Sort(); err != nil {
			return err
		}
		positioner = sorter
	}

	var printer printers.ResourcePrinter
	var lastMapping *meta.RESTMapping

	// track if we write any output
	trackingWriter := &trackingWriterWrapper{Delegate: o.Out}
	// output an empty line separating output
	separatorWriter := &separatorWriterWrapper{Delegate: trackingWriter}

	w := printers.GetNewTabWriter(separatorWriter)
	allResourcesNamespaced := !o.AllNamespaces
	for ix := range objs {
		var mapping *meta.RESTMapping
		var info *resource.Info
		if positioner != nil {
			info = infos[positioner.OriginalPosition(ix)]
			mapping = info.Mapping
		} else {
			info = infos[ix]
			mapping = info.Mapping
		}

		allResourcesNamespaced = allResourcesNamespaced && info.Namespaced()
		printWithNamespace := o.AllNamespaces

		if mapping != nil && mapping.Scope.Name() == meta.RESTScopeNameRoot {
			printWithNamespace = false
		}

		if shouldGetNewPrinterForMapping(printer, lastMapping, mapping) {
			w.Flush()
			w.SetRememberedWidths(nil)

			// add linebreaks between resource groups (if there is more than one)
			// when it satisfies all following 3 conditions:
			// 1) it's not the first resource group
			// 2) it has row header
			// 3) we've written output since the last time we started a new set of headers
			if lastMapping != nil && !o.NoHeaders && trackingWriter.Written > 0 {
				separatorWriter.SetReady(true)
			}

			printer, err = o.ToPrinter(mapping, nil, printWithNamespace, printWithKind)
			if err != nil {
				if !errs.Has(err.Error()) {
					errs.Insert(err.Error())
					allErrs = append(allErrs, err)
				}
				continue
			}

			lastMapping = mapping
		}

		// ensure a versioned object is passed to the custom-columns printer
		// if we are using OpenAPI columns to print
		if o.PrintWithOpenAPICols {
			printer.PrintObj(info.Object, w)
			continue
		}

		printer.PrintObj(info.Object, w)
	}
	w.Flush()
	if trackingWriter.Written == 0 && !o.IgnoreNotFound && len(allErrs) == 0 {
		// if we wrote no output, and had no errors, and are not ignoring NotFound, be sure we output something
		if allResourcesNamespaced {
			fmt.Fprintf(o.ErrOut, "No resources found in %s namespace.\n", o.Namespace)
		} else {
			fmt.Fprintln(o.ErrOut, "No resources found")
		}
	}
	return utilerrors.NewAggregate(allErrs)
}

type trackingWriterWrapper struct {
	Delegate io.Writer
	Written  int
}

func (t *trackingWriterWrapper) Write(p []byte) (n int, err error) {
	t.Written += len(p)
	return t.Delegate.Write(p)
}

type separatorWriterWrapper struct {
	Delegate io.Writer
	Ready    bool
}

func (s *separatorWriterWrapper) Write(p []byte) (n int, err error) {
	// If we're about to write non-empty bytes and `s` is ready,
	// we prepend an empty line to `p` and reset `s.Read`.
	if len(p) != 0 && s.Ready {
		fmt.Fprintln(s.Delegate)
		s.Ready = false
	}
	return s.Delegate.Write(p)
}

func (s *separatorWriterWrapper) SetReady(state bool) {
	s.Ready = state
}

// watch starts a client-side watch of one or more resources.
// TODO: remove the need for arguments here.
func (o *GetOptions) watch(f cmdutil.Factory, cmd *cobra.Command, args []string) error {
	r := f.NewBuilder().
		Unstructured().
		NamespaceParam(o.Namespace).DefaultNamespace().AllNamespaces(o.AllNamespaces).
		FilenameParam(o.ExplicitNamespace, &o.FilenameOptions).
		LabelSelectorParam(o.LabelSelector).
		FieldSelectorParam(o.FieldSelector).
		RequestChunksOf(o.ChunkSize).
		ResourceTypeOrNameArgs(true, args...).
		SingleResourceType().
		Latest().
		TransformRequests(o.transformRequests).
		Do()
	if err := r.Err(); err != nil {
		return err
	}
	infos, err := r.Infos()
	if err != nil {
		return err
	}
	if multipleGVKsRequested(infos) {
		return i18n.Errorf("watch is only supported on individual resources and resource collections - more than 1 resource was found")
	}

	info := infos[0]
	mapping := info.ResourceMapping()
	outputObjects := utilpointer.BoolPtr(!o.WatchOnly)
	printer, err := o.ToPrinter(mapping, outputObjects, o.AllNamespaces, false)
	if err != nil {
		return err
	}
	obj, err := r.Object()
	if err != nil {
		return err
	}

	// watching from resourceVersion 0, starts the watch at ~now and
	// will return an initial watch event.  Starting form ~now, rather
	// the rv of the object will insure that we start the watch from
	// inside the watch window, which the rv of the object might not be.
	rv := "0"
	isList := meta.IsListType(obj)
	if isList {
		// the resourceVersion of list objects is ~now but won't return
		// an initial watch event
		rv, err = meta.NewAccessor().ResourceVersion(obj)
		if err != nil {
			return err
		}
	}

	writer := printers.GetNewTabWriter(o.Out)

	// print the current object
	var objsToPrint []runtime.Object
	if isList {
		objsToPrint, _ = meta.ExtractList(obj)
	} else {
		objsToPrint = append(objsToPrint, obj)
	}
	for _, objToPrint := range objsToPrint {
		if o.OutputWatchEvents {
			objToPrint = &metav1.WatchEvent{Type: string(watch.Added), Object: runtime.RawExtension{Object: objToPrint}}
		}
		if err := printer.PrintObj(objToPrint, writer); err != nil {
			return fmt.Errorf("unable to output the provided object: %v", err)
		}
	}
	writer.Flush()
	if isList {
		// we can start outputting objects now, watches started from lists don't emit synthetic added events
		*outputObjects = true
	} else {
		// suppress output, since watches started for individual items emit a synthetic ADDED event first
		*outputObjects = false
	}

	// print watched changes
	w, err := r.Watch(rv)
	if err != nil {
		return err
	}

	ctx, cancel := context.WithCancel(context.Background())
	defer cancel()
	intr := interrupt.New(nil, cancel)
	intr.Run(func() error {
		_, err := watchtools.UntilWithoutRetry(ctx, w, func(e watch.Event) (bool, error) {
			objToPrint := e.Object
			if o.OutputWatchEvents {
				objToPrint = &metav1.WatchEvent{Type: string(e.Type), Object: runtime.RawExtension{Object: objToPrint}}
			}
			if err := printer.PrintObj(objToPrint, writer); err != nil {
				return false, err
			}
			writer.Flush()
			// after processing at least one event, start outputting objects
			*outputObjects = true
			return false, nil
		})
		return err
	})
	return nil
}

func (o *GetOptions) printGeneric(r *resource.Result) error {
	// we flattened the data from the builder, so we have individual items, but now we'd like to either:
	// 1. if there is more than one item, combine them all into a single list
	// 2. if there is a single item and that item is a list, leave it as its specific list
	// 3. if there is a single item and it is not a list, leave it as a single item
	var errs []error
	singleItemImplied := false
	infos, err := r.IntoSingleItemImplied(&singleItemImplied).Infos()
	if err != nil {
		if singleItemImplied {
			return err
		}
		errs = append(errs, err)
	}

	if len(infos) == 0 && o.IgnoreNotFound {
		return utilerrors.Reduce(utilerrors.Flatten(utilerrors.NewAggregate(errs)))
	}

	printer, err := o.ToPrinter(nil, nil, false, false)
	if err != nil {
		return err
	}

	var obj runtime.Object
	if !singleItemImplied || len(infos) != 1 {
		// we have zero or multple items, so coerce all items into a list.
		// we don't want an *unstructured.Unstructured list yet, as we
		// may be dealing with non-unstructured objects. Compose all items
		// into an corev1.List, and then decode using an unstructured scheme.
		list := corev1.List{
			TypeMeta: metav1.TypeMeta{
				Kind:       "List",
				APIVersion: "v1",
			},
			ListMeta: metav1.ListMeta{},
		}
		for _, info := range infos {
			list.Items = append(list.Items, runtime.RawExtension{Object: info.Object})
		}

		listData, err := json.Marshal(list)
		if err != nil {
			return err
		}

		converted, err := runtime.Decode(unstructured.UnstructuredJSONScheme, listData)
		if err != nil {
			return err
		}

		obj = converted
	} else {
		obj = infos[0].Object
	}

	isList := meta.IsListType(obj)
	if isList {
		items, err := meta.ExtractList(obj)
		if err != nil {
			return err
		}

		// take the items and create a new list for display
		list := &unstructured.UnstructuredList{
			Object: map[string]interface{}{
				"kind":       "List",
				"apiVersion": "v1",
				"metadata":   map[string]interface{}{},
			},
		}
		if listMeta, err := meta.ListAccessor(obj); err == nil {
			list.Object["metadata"] = map[string]interface{}{
				"resourceVersion": listMeta.GetResourceVersion(),
			}
		}

		for _, item := range items {
			list.Items = append(list.Items, *item.(*unstructured.Unstructured))
		}
		if err := printer.PrintObj(list, o.Out); err != nil {
			errs = append(errs, err)
		}
		return utilerrors.Reduce(utilerrors.Flatten(utilerrors.NewAggregate(errs)))
	}

	if printErr := printer.PrintObj(obj, o.Out); printErr != nil {
		errs = append(errs, printErr)
	}

	return utilerrors.Reduce(utilerrors.Flatten(utilerrors.NewAggregate(errs)))
}

func addOpenAPIPrintColumnFlags(cmd *cobra.Command, opt *GetOptions) {
	cmd.Flags().BoolVar(&opt.PrintWithOpenAPICols, useOpenAPIPrintColumnFlagLabel, opt.PrintWithOpenAPICols, "If true, use x-kubernetes-print-column metadata (if present) from the OpenAPI schema for displaying a resource.")
	cmd.Flags().MarkDeprecated(useOpenAPIPrintColumnFlagLabel, "deprecated in favor of server-side printing")
}

func addServerPrintColumnFlags(cmd *cobra.Command, opt *GetOptions) {
	cmd.Flags().BoolVar(&opt.ServerPrint, useServerPrintColumns, opt.ServerPrint, "If true, have the server return the appropriate table output. Supports extension APIs and CRDs.")
}

func shouldGetNewPrinterForMapping(printer printers.ResourcePrinter, lastMapping, mapping *meta.RESTMapping) bool {
	return printer == nil || lastMapping == nil || mapping == nil || mapping.Resource != lastMapping.Resource
}

func cmdSpecifiesOutputFmt(cmd *cobra.Command) bool {
	return cmdutil.GetFlagString(cmd, "output") != ""
}

func multipleGVKsRequested(infos []*resource.Info) bool {
	if len(infos) < 2 {
		return false
	}
	gvk := infos[0].Mapping.GroupVersionKind
	for _, info := range infos {
		if info.Mapping.GroupVersionKind != gvk {
			return true
		}
	}
	return false
}

// CompGetResource gets the list of the resource specified which begin with `toComplete`.
func CompGetResource(f cmdutil.Factory, cmd *cobra.Command, resourceName string, toComplete string) []string {
	template := "{{ range .items  }}{{ .metadata.name }} {{ end }}"
	return CompGetFromTemplate(&template, f, "", cmd, []string{resourceName}, toComplete)
}

// CompGetContainers gets the list of containers of the specified pod which begin with `toComplete`.
func CompGetContainers(f cmdutil.Factory, cmd *cobra.Command, podName string, toComplete string) []string {
	template := "{{ range .spec.initContainers }}{{ .name }} {{end}}{{ range .spec.containers  }}{{ .name }} {{ end }}"
	return CompGetFromTemplate(&template, f, "", cmd, []string{"pod", podName}, toComplete)
}

// CompGetFromTemplate executes a Get operation using the specified template and args and returns the results
// which begin with `toComplete`.
func CompGetFromTemplate(template *string, f cmdutil.Factory, namespace string, cmd *cobra.Command, args []string, toComplete string) []string {
	buf := new(bytes.Buffer)
	streams := genericclioptions.IOStreams{In: os.Stdin, Out: buf, ErrOut: ioutil.Discard}
	o := NewGetOptions("kubectl", streams)

	// Get the list of names of the specified resource
	o.PrintFlags.TemplateFlags.GoTemplatePrintFlags.TemplateArgument = template
	format := "go-template"
	o.PrintFlags.OutputFormat = &format

	// Do the steps Complete() would have done.
	// We cannot actually call Complete() or Validate() as these function check for
	// the presence of flags, which, in our case won't be there
	if namespace != "" {
		o.Namespace = namespace
		o.ExplicitNamespace = true
	} else {
		var err error
		o.Namespace, o.ExplicitNamespace, err = f.ToRawKubeConfigLoader().Namespace()
		if err != nil {
			return nil
		}
	}

	o.ToPrinter = func(mapping *meta.RESTMapping, outputObjects *bool, withNamespace bool, withKind bool) (printers.ResourcePrinterFunc, error) {
		printer, err := o.PrintFlags.ToPrinter()
		if err != nil {
			return nil, err
		}
		return printer.PrintObj, nil
	}

	o.Run(f, cmd, args)

	var comps []string
	resources := strings.Split(buf.String(), " ")
	for _, res := range resources {
		if res != "" && strings.HasPrefix(res, toComplete) {
			comps = append(comps, res)
		}
	}
	return comps
}<|MERGE_RESOLUTION|>--- conflicted
+++ resolved
@@ -136,13 +136,11 @@
 		# List one or more resources by their type and names
 		kubectl get rc/web service/frontend pods/web-pod-13je7
 
-<<<<<<< HEAD
-                # List events of all namespaces, sorted by creationTimestamp
-		kubectl get -A events --sort-by='.metadata.creationTimestamp'`))
-=======
-		# List status subresource for a single pod.
+    # List events of all namespaces, sorted by creationTimestamp
+		kubectl get -A events --sort-by='.metadata.creationTimestamp'
+
+  # List status subresource for a single pod.
 		kubectl get pod web-pod-13je7 --subresource status`))
->>>>>>> 4348c8ec
 )
 
 const (
