--- conflicted
+++ resolved
@@ -19,6 +19,7 @@
 import (
 	"fmt"
 
+	"github.com/ghodss/yaml"
 	"k8s.io/apimachinery/pkg/api/errors"
 	"k8s.io/apimachinery/pkg/apply"
 	"k8s.io/apimachinery/pkg/apply/parse"
@@ -41,24 +42,6 @@
 	return runtime.DefaultUnstructuredConverter.ToUnstructured(vo)
 }
 
-<<<<<<< HEAD
-=======
-func (p *applyPatcher) extractLastIntent(obj runtime.Object, workflow string) (map[string]interface{}, error) {
-	accessor, err := meta.Accessor(obj)
-	if err != nil {
-		return nil, fmt.Errorf("couldn't get accessor: %v", err)
-	}
-	last := make(map[string]interface{})
-	if _, ok := accessor.GetLastApplied()[workflow]; !ok {
-		// TODO: fix this
-		last, err = runtime.DefaultUnstructuredConverter.ToUnstructured(accessor.GetLastApplied()[workflow])
-		if err != nil {
-			return nil, fmt.Errorf("couldn't convert lastApplied: %v", err)
-		}
-	}
-	return last, nil
-}
-
 func (p *applyPatcher) getNewIntent() (map[string]interface{}, error) {
 	patch := make(map[string]interface{})
 	if err := yaml.Unmarshal(p.patchBytes, &patch); err != nil {
@@ -67,7 +50,6 @@
 	return patch, nil
 }
 
->>>>>>> ca2d3a31
 func (p *applyPatcher) convertResultToUnversioned(result apply.Result) (runtime.Object, error) {
 	voutput, err := p.creater.New(p.kind)
 	if err != nil {
@@ -88,31 +70,6 @@
 	return uoutput, nil
 }
 
-<<<<<<< HEAD
-=======
-func (p *applyPatcher) saveNewIntent(patch map[string]interface{}, workflow string, dst runtime.Object) error {
-	// Make sure we have the gvk set on the object.
-	(&unstructured.Unstructured{Object: patch}).SetGroupVersionKind(p.kind)
-
-	j, err := json.Marshal(patch)
-	if err != nil {
-		return fmt.Errorf("failed to serialize json: %v", err)
-	}
-
-	accessor, err := meta.Accessor(dst)
-	if err != nil {
-		return fmt.Errorf("couldn't get accessor: %v", err)
-	}
-	m := accessor.GetLastApplied()
-	if m == nil {
-		m = make(map[string]runtime.RawExtension)
-	}
-	m[workflow] = runtime.RawExtension{Raw: j}
-	accessor.SetLastApplied(m)
-	return nil
-}
-
->>>>>>> ca2d3a31
 func (p *applyPatcher) applyPatchToCurrentObject(currentObject runtime.Object) (runtime.Object, error) {
 	current, err := p.convertCurrentVersion(currentObject)
 	if err != nil {
