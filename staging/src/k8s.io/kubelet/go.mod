--- conflicted
+++ resolved
@@ -7,12 +7,8 @@
 require (
 	github.com/emicklei/go-restful/v3 v3.9.0
 	github.com/gogo/protobuf v1.3.2
-<<<<<<< HEAD
 	google.golang.org/grpc v1.55.0
-=======
 	github.com/stretchr/testify v1.8.2
-	google.golang.org/grpc v1.54.0
->>>>>>> 4c40d749
 	k8s.io/api v0.0.0
 	k8s.io/apimachinery v0.0.0
 	k8s.io/apiserver v0.0.0
