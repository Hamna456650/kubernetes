/*
Copyright 2015 The Kubernetes Authors.

Licensed under the Apache License, Version 2.0 (the "License");
you may not use this file except in compliance with the License.
You may obtain a copy of the License at

    http://www.apache.org/licenses/LICENSE-2.0

Unless required by applicable law or agreed to in writing, software
distributed under the License is distributed on an "AS IS" BASIS,
WITHOUT WARRANTIES OR CONDITIONS OF ANY KIND, either express or implied.
See the License for the specific language governing permissions and
limitations under the License.
*/

package http

import (
	"crypto/tls"
	"errors"
	"fmt"
	"net/http"
	"net/url"
	"time"

	"path/filepath"

	utilfeature "k8s.io/apiserver/pkg/util/feature"

	utilnet "k8s.io/apimachinery/pkg/util/net"
	"k8s.io/component-base/version"
	"k8s.io/kubernetes/pkg/features"
	"k8s.io/kubernetes/pkg/probe"

	"k8s.io/klog"
	utilio "k8s.io/utils/io"
)

const (
	maxRespBodyLength = 10 * 1 << 10 // 10KB
)

// New creates Prober that will skip TLS verification while probing.
// followNonLocalRedirects configures whether the prober should follow redirects to a different hostname.
//   If disabled, redirects to other hosts will trigger a warning result.
func New(followNonLocalRedirects bool) Prober {
	tlsConfig := &tls.Config{InsecureSkipVerify: true}
	return NewWithTLSConfig(tlsConfig, followNonLocalRedirects)
}

// NewWithTLSConfig takes tls config as parameter.
// followNonLocalRedirects configures whether the prober should follow redirects to a different hostname.
//   If disabled, redirects to other hosts will trigger a warning result.
func NewWithTLSConfig(config *tls.Config, followNonLocalRedirects bool) Prober {
	// We do not want the probe use node's local proxy set.
	transport := utilnet.SetTransportDefaults(
		&http.Transport{
			TLSClientConfig:   config,
			DisableKeepAlives: true,
			Proxy:             http.ProxyURL(nil),
		})
	return httpProber{transport, followNonLocalRedirects}
}

// Prober is an interface that defines the Probe function for doing HTTP readiness/liveness checks.
type Prober interface {
	Probe(url *url.URL, headers http.Header, expectHTTPCodes []int, expectHTTPContent string, timeout time.Duration) (probe.Result, string, error)
}

type httpProber struct {
	transport               *http.Transport
	followNonLocalRedirects bool
}

// Probe returns a ProbeRunner capable of running an HTTP check.
func (pr httpProber) Probe(url *url.URL, headers http.Header, expectHTTPCodes []int, expectHTTPContent string, timeout time.Duration) (probe.Result, string, error) {
	client := &http.Client{
		Timeout:       timeout,
		Transport:     pr.transport,
		CheckRedirect: redirectChecker(pr.followNonLocalRedirects),
	}
	return DoHTTPProbe(url, headers, expectHTTPCodes, expectHTTPContent, client)
}

// GetHTTPInterface is an interface for making HTTP requests, that returns a response and error.
type GetHTTPInterface interface {
	Do(req *http.Request) (*http.Response, error)
}

// DoHTTPProbe checks if a GET request to the url succeeds.
// When HTTPProbePlus not enabled, If the HTTP response code is successful (i.e. 400 > code >= 200), it returns Success.
// If the HTTP response code is unsuccessful or HTTP communication fails(200 > code >= 400), it returns Failure.
// When HTTPProbePlus is enabled, if both response code in expectHTTPCodes and response content match expectHTTPContent, it return Success.
// This is exported because some other packages may want to do direct HTTP probes.
func DoHTTPProbe(url *url.URL, headers http.Header, expectHTTPCodes []int, expectHTTPContent string, client GetHTTPInterface) (probe.Result, string, error) {
	req, err := http.NewRequest("GET", url.String(), nil)
	if err != nil {
		// Convert errors into failures to catch timeouts.
		return probe.Failure, err.Error(), nil
	}
	if _, ok := headers["User-Agent"]; !ok {
		if headers == nil {
			headers = http.Header{}
		}
		// explicitly set User-Agent so it's not set to default Go value
		v := version.Get()
		headers.Set("User-Agent", fmt.Sprintf("kube-probe/%s.%s", v.Major, v.Minor))
	}
	req.Header = headers
	if headers.Get("Host") != "" {
		req.Host = headers.Get("Host")
	}
	res, err := client.Do(req)
	if err != nil {
		// Convert errors into failures to catch timeouts.
		return probe.Failure, err.Error(), nil
	}
	defer res.Body.Close()
	b, err := utilio.ReadAtMost(res.Body, maxRespBodyLength)
	if err != nil {
		if err == utilio.ErrLimitReached {
			klog.V(4).Infof("Non fatal body truncation for %s, Response: %v", url.String(), *res)
		} else {
			return probe.Failure, "", err
		}
	}
	body := string(b)
	result, err, reason := hTTPCheckerPlus(res, url, expectHTTPCodes, expectHTTPContent, body)
	if result == probe.Failure {
		klog.V(4).Infof("Probe failed for %s with request headers %v, response body: %v", url.String(), headers, body)
		body = reason
	}
	return result, body, err
}

<<<<<<< HEAD
<<<<<<< HEAD
func statusCodeChecker(res *http.Response, url *url.URL, successCodes []int) (probe.Result, error) {
	if len(successCodes) != 0 {
		for _, code := range successCodes {
			if code == res.StatusCode {
				klog.V(4).Infof("Probe succeeded for %s, Response: %v", url.String(), *res)
				return probe.Success, nil
			}
		}
	} else if res.StatusCode >= http.StatusOK && res.StatusCode < http.StatusBadRequest {
		if res.StatusCode >= http.StatusMultipleChoices { // Redirect
			klog.V(4).Infof("Probe terminated redirects for %s, Response: %v", url.String(), *res)
			return probe.Warning, nil
		}
		klog.V(4).Infof("Probe succeeded for %s, Response: %v", url.String(), *res)
		return probe.Success, nil
	}

	return probe.Failure, nil
=======
// If  HTTPProbePlus not enable run default statusCodechecker, else run contentChecker
=======
// If  HTTPProbePlus not enabled run default statusCodechecker, else run contentChecker
>>>>>>> 780554b6
// and statusCodeCheckerPlus
func hTTPCheckerPlus(res *http.Response, url *url.URL, expectHTTPCodes []int, expectHTTPContent, body string) (probe.Result, error, string) {
	if !utilfeature.DefaultFeatureGate.Enabled(features.HTTPProbePlus) || (len(expectHTTPCodes) == 0 && expectHTTPContent == "") {
		return statusCodeChecker(res, url)
	}
	result, err, reason := contentChecker(res, url, expectHTTPContent, body)
	if result == probe.Failure || err != nil {
		return result, err, reason
	}
	return statusCodeCheckerPlus(res, url, expectHTTPCodes)
}

// If expectHTTPContent is not set. It returns Success
// If response body match expectHTTPContent pattern, it returns Success, else Failure
func contentChecker(res *http.Response, url *url.URL, expectHTTPContent, body string) (probe.Result, error, string) {
	// if expectHTTPContent is empty, return Success directly
	if expectHTTPContent == "" {
		klog.V(4).Infof("expectHTTPContent is empty. skip it.")
		return probe.Success, nil, ""
	}
	// check expectHTTPContent match body or not
	isMatch, err := filepath.Match(expectHTTPContent, body)
	if err != nil {
		return probe.Failure, err, ""
	}
	// match
	if isMatch {
		return probe.Success, nil, ""
	}
	// not match
	return probe.Failure, nil, fmt.Sprintf("HTTP probe failed with content: %s not match expectHTTPContent: %s", body, expectHTTPContent)
}

// If expectHTTPCodes is not set, it returns Success.
// if response code in  expectHTTPCodes, it returns Success, else Failure
func statusCodeCheckerPlus(res *http.Response, url *url.URL, expectHTTPCodes []int) (probe.Result, error, string) {
	if len(expectHTTPCodes) == 0 {
		//if expectHTTPCodes is empty return success directly
		klog.V(4).Infof("HTTPProbePlus is enabled, but expectHTTPCodes for url %s was empty, check status code treat as success", url.String())
		return probe.Success, nil, ""
	}
	for _, code := range expectHTTPCodes {
		if code == res.StatusCode {
			klog.V(4).Infof("Probe succeeded for %s, Response: %v", url.String(), *res)
			return probe.Success, nil, ""
		}
	}
	return probe.Failure, nil, fmt.Sprintf("HTTP probe failed with statuscode: %d, expectHTTPCodes: %v", res.StatusCode, expectHTTPCodes)
}

func statusCodeChecker(res *http.Response, url *url.URL) (probe.Result, error, string) {
	if res.StatusCode >= http.StatusOK && res.StatusCode < http.StatusBadRequest {
		if res.StatusCode >= http.StatusMultipleChoices { // Redirect
			klog.V(4).Infof("Probe terminated redirects for %s, Response: %v", url.String(), *res)
			return probe.Warning, nil, ""
		}
		klog.V(4).Infof("Probe succeeded for %s, Response: %v", url.String(), *res)
		return probe.Success, nil, ""
	}

	return probe.Failure, nil, fmt.Sprintf("HTTP probe failed with statuscode: %d, HTTPCodes: must >= %d and < %d", res.StatusCode, http.StatusOK, http.StatusBadRequest)
}

func redirectChecker(followNonLocalRedirects bool) func(*http.Request, []*http.Request) error {
	if followNonLocalRedirects {
		return nil // Use the default http client checker.
	}

	return func(req *http.Request, via []*http.Request) error {
		if req.URL.Hostname() != via[0].URL.Hostname() {
			return http.ErrUseLastResponse
		}
		// Default behavior: stop after 10 redirects.
		if len(via) >= 10 {
			return errors.New("stopped after 10 redirects")
		}
		return nil
	}
}<|MERGE_RESOLUTION|>--- conflicted
+++ resolved
@@ -134,31 +134,7 @@
 	return result, body, err
 }
 
-<<<<<<< HEAD
-<<<<<<< HEAD
-func statusCodeChecker(res *http.Response, url *url.URL, successCodes []int) (probe.Result, error) {
-	if len(successCodes) != 0 {
-		for _, code := range successCodes {
-			if code == res.StatusCode {
-				klog.V(4).Infof("Probe succeeded for %s, Response: %v", url.String(), *res)
-				return probe.Success, nil
-			}
-		}
-	} else if res.StatusCode >= http.StatusOK && res.StatusCode < http.StatusBadRequest {
-		if res.StatusCode >= http.StatusMultipleChoices { // Redirect
-			klog.V(4).Infof("Probe terminated redirects for %s, Response: %v", url.String(), *res)
-			return probe.Warning, nil
-		}
-		klog.V(4).Infof("Probe succeeded for %s, Response: %v", url.String(), *res)
-		return probe.Success, nil
-	}
-
-	return probe.Failure, nil
-=======
-// If  HTTPProbePlus not enable run default statusCodechecker, else run contentChecker
-=======
 // If  HTTPProbePlus not enabled run default statusCodechecker, else run contentChecker
->>>>>>> 780554b6
 // and statusCodeCheckerPlus
 func hTTPCheckerPlus(res *http.Response, url *url.URL, expectHTTPCodes []int, expectHTTPContent, body string) (probe.Result, error, string) {
 	if !utilfeature.DefaultFeatureGate.Enabled(features.HTTPProbePlus) || (len(expectHTTPCodes) == 0 && expectHTTPContent == "") {
