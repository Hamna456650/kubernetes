--- conflicted
+++ resolved
@@ -274,12 +274,7 @@
 			var gotAssumedPod *v1.Pod
 			var gotBinding *v1.Binding
 
-<<<<<<< HEAD
-			fwk, _ := framework.NewFramework(EmptyPluginRegistry, nil)
 			s := &Scheduler{
-=======
-			s := NewFromConfig(&factory.Config{
->>>>>>> fa110d75
 				SchedulerCache: &fakecache.Cache{
 					ForgetFunc: func(pod *v1.Pod) {
 						gotForgetPod = pod
