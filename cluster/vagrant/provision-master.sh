--- conflicted
+++ resolved
@@ -106,11 +106,8 @@
     - kubernetes-master
   runtime_config: '$(echo "$RUNTIME_CONFIG" | sed -e "s/'/''/g")'
   docker_opts: '$(echo "$DOCKER_OPTS" | sed -e "s/'/''/g")'
-<<<<<<< HEAD
+  master_extra_sans: '$(echo "$MASTER_EXTRA_SANS" | sed -e "s/'/''/g")'  
   cbr-cidr: '$(echo "$MASTER_CONTAINER_CIDR" | sed -e "s/'/''/g")'
-=======
-  master_extra_sans: '$(echo "$MASTER_EXTRA_SANS" | sed -e "s/'/''/g")'  
->>>>>>> 906122a2
 EOF
 
 mkdir -p /srv/salt-overlay/pillar
