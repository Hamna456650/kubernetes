--- conflicted
+++ resolved
@@ -328,21 +328,5 @@
 }
 
 func buildStaticManifestFilepath(name string) string {
-<<<<<<< HEAD
 	return path.Join(kubeadmconstants.KubernetesDir, "manifests", name+".yaml")
-}
-
-func getMasterToleration() []v1.Toleration {
-	// Tolerate the master taint we add to our master nodes, as this can and should
-	// run there.
-	// TODO: Duplicated above
-	return []v1.Toleration{{
-		Key:      "dedicated",
-		Value:    "master",
-		Operator: v1.TolerationOpEqual,
-		Effect:   v1.TaintEffectNoSchedule,
-	}}
-=======
-	return path.Join(kubeadmapi.GlobalEnvParams.KubernetesDir, "manifests", name+".yaml")
->>>>>>> bf984aa3
 }