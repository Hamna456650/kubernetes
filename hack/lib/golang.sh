--- conflicted
+++ resolved
@@ -61,7 +61,7 @@
     linux/amd64
     linux/arm
     linux/arm64
-    linux/s390x
+	linux/s390x
   )
   if [[ "${KUBE_BUILD_PPC64LE:-}" =~ ^[yY]$ ]]; then
     KUBE_SERVER_PLATFORMS+=(linux/ppc64le)
@@ -75,7 +75,7 @@
     linux/386
     linux/arm
     linux/arm64
-    linux/s390x
+	linux/s390x
     darwin/amd64
     darwin/386
     windows/amd64
@@ -240,15 +240,9 @@
     elif [[ ${platform} == "linux/ppc64le" ]]; then
       export CGO_ENABLED=1
       export CC=powerpc64le-linux-gnu-gcc
-<<<<<<< HEAD
     elif [[ ${platform} == "linux/s390x" ]]; then
       export CGO_ENABLED=1
-      export CC=s390x-linux-gnu-gcc	  
-    elif [[ ${platform} == "darwin/"* ]]; then
-      # See https://github.com/kubernetes/kubernetes/issues/32999
-      export GOROOT=${K8S_PATCHED_GOROOT}
-=======
->>>>>>> c8004a1b
+      export CC=s390x-linux-gnu-gcc	  	  
     fi
   fi
 }
