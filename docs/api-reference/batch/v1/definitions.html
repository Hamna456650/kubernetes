<!DOCTYPE html>
<html lang="en">
<head>
<meta http-equiv="Content-Type" content="text/html; charset=UTF-8">
<meta name="generator" content="Asciidoctor 0.1.4">
<meta name="viewport" content="width=device-width, initial-scale=1.0">
<title>Top Level API Objects</title>
<style>
/* Asciidoctor default stylesheet | MIT License | http://asciidoctor.org */
article, aside, details, figcaption, figure, footer, header, hgroup, main, nav, section, summary { display: block; }
audio, canvas, video { display: inline-block; }
audio:not([controls]) { display: none; height: 0; }
[hidden] { display: none; }
html { background: #fff; color: #000; font-family: sans-serif; -ms-text-size-adjust: 100%; -webkit-text-size-adjust: 100%; }
body { margin: 0; }
a:focus { outline: thin dotted; }
a:active, a:hover { outline: 0; }
h1 { font-size: 2em; margin: 0.67em 0; }
abbr[title] { border-bottom: 1px dotted; }
b, strong { font-weight: bold; }
dfn { font-style: italic; }
hr { -moz-box-sizing: content-box; box-sizing: content-box; height: 0; }
mark { background: #ff0; color: #000; }
code, kbd, pre, samp { font-family: monospace, serif; font-size: 1em; }
pre { white-space: pre-wrap; }
q { quotes: "\201C" "\201D" "\2018" "\2019"; }
small { font-size: 80%; }
sub, sup { font-size: 75%; line-height: 0; position: relative; vertical-align: baseline; }
sup { top: -0.5em; }
sub { bottom: -0.25em; }
img { border: 0; }
svg:not(:root) { overflow: hidden; }
figure { margin: 0; }
fieldset { border: 1px solid #c0c0c0; margin: 0 2px; padding: 0.35em 0.625em 0.75em; }
legend { border: 0; padding: 0; }
button, input, select, textarea { font-family: inherit; font-size: 100%; margin: 0; }
button, input { line-height: normal; }
button, select { text-transform: none; }
button, html input[type="button"], input[type="reset"], input[type="submit"] { -webkit-appearance: button; cursor: pointer; }
button[disabled], html input[disabled] { cursor: default; }
input[type="checkbox"], input[type="radio"] { box-sizing: border-box; padding: 0; }
input[type="search"] { -webkit-appearance: textfield; -moz-box-sizing: content-box; -webkit-box-sizing: content-box; box-sizing: content-box; }
input[type="search"]::-webkit-search-cancel-button, input[type="search"]::-webkit-search-decoration { -webkit-appearance: none; }
button::-moz-focus-inner, input::-moz-focus-inner { border: 0; padding: 0; }
textarea { overflow: auto; vertical-align: top; }
table { border-collapse: collapse; border-spacing: 0; }
*, *:before, *:after { -moz-box-sizing: border-box; -webkit-box-sizing: border-box; box-sizing: border-box; }
html, body { font-size: 100%; }
body { background: white; color: #222222; padding: 0; margin: 0; font-family: "Helvetica Neue", "Helvetica", Helvetica, Arial, sans-serif; font-weight: normal; font-style: normal; line-height: 1; position: relative; cursor: auto; }
a:hover { cursor: pointer; }
a:focus { outline: none; }
img, object, embed { max-width: 100%; height: auto; }
object, embed { height: 100%; }
img { -ms-interpolation-mode: bicubic; }
#map_canvas img, #map_canvas embed, #map_canvas object, .map_canvas img, .map_canvas embed, .map_canvas object { max-width: none !important; }
.left { float: left !important; }
.right { float: right !important; }
.text-left { text-align: left !important; }
.text-right { text-align: right !important; }
.text-center { text-align: center !important; }
.text-justify { text-align: justify !important; }
.hide { display: none; }
.antialiased, body { -webkit-font-smoothing: antialiased; }
img { display: inline-block; vertical-align: middle; }
textarea { height: auto; min-height: 50px; }
select { width: 100%; }
p.lead, .paragraph.lead > p, #preamble > .sectionbody > .paragraph:first-of-type p { font-size: 1.21875em; line-height: 1.6; }
.subheader, #content #toctitle, .admonitionblock td.content > .title, .exampleblock > .title, .imageblock > .title, .videoblock > .title, .listingblock > .title, .literalblock > .title, .openblock > .title, .paragraph > .title, .quoteblock > .title, .sidebarblock > .title, .tableblock > .title, .verseblock > .title, .dlist > .title, .olist > .title, .ulist > .title, .qlist > .title, .hdlist > .title, .tableblock > caption { line-height: 1.4; color: #7a2518; font-weight: 300; margin-top: 0.2em; margin-bottom: 0.5em; }
div, dl, dt, dd, ul, ol, li, h1, h2, h3, #toctitle, .sidebarblock > .content > .title, h4, h5, h6, pre, form, p, blockquote, th, td { margin: 0; padding: 0; direction: ltr; }
a { color: #005498; text-decoration: underline; line-height: inherit; }
a:hover, a:focus { color: #00467f; }
a img { border: none; }
p { font-family: inherit; font-weight: normal; font-size: 1em; line-height: 1.6; margin-bottom: 1.25em; text-rendering: optimizeLegibility; }
p aside { font-size: 0.875em; line-height: 1.35; font-style: italic; }
h1, h2, h3, #toctitle, .sidebarblock > .content > .title, h4, h5, h6 { font-family: Georgia, "URW Bookman L", Helvetica, Arial, sans-serif; font-weight: normal; font-style: normal; color: #ba3925; text-rendering: optimizeLegibility; margin-top: 1em; margin-bottom: 0.5em; line-height: 1.2125em; }
h1 small, h2 small, h3 small, #toctitle small, .sidebarblock > .content > .title small, h4 small, h5 small, h6 small { font-size: 60%; color: #e99b8f; line-height: 0; }
h1 { font-size: 2.125em; }
h2 { font-size: 1.6875em; }
h3, #toctitle, .sidebarblock > .content > .title { font-size: 1.375em; }
h4 { font-size: 1.125em; }
h5 { font-size: 1.125em; }
h6 { font-size: 1em; }
hr { border: solid #dddddd; border-width: 1px 0 0; clear: both; margin: 1.25em 0 1.1875em; height: 0; }
em, i { font-style: italic; line-height: inherit; }
strong, b { font-weight: bold; line-height: inherit; }
small { font-size: 60%; line-height: inherit; }
code { font-family: Consolas, "Liberation Mono", Courier, monospace; font-weight: normal; color: #6d180b; }
ul, ol, dl { font-size: 1em; line-height: 1.6; margin-bottom: 1.25em; list-style-position: outside; font-family: inherit; }
ul, ol { margin-left: 1.5em; }
ul li ul, ul li ol { margin-left: 1.25em; margin-bottom: 0; font-size: 1em; }
ul.square li ul, ul.circle li ul, ul.disc li ul { list-style: inherit; }
ul.square { list-style-type: square; }
ul.circle { list-style-type: circle; }
ul.disc { list-style-type: disc; }
ul.no-bullet { list-style: none; }
ol li ul, ol li ol { margin-left: 1.25em; margin-bottom: 0; }
dl dt { margin-bottom: 0.3125em; font-weight: bold; }
dl dd { margin-bottom: 1.25em; }
abbr, acronym { text-transform: uppercase; font-size: 90%; color: #222222; border-bottom: 1px dotted #dddddd; cursor: help; }
abbr { text-transform: none; }
blockquote { margin: 0 0 1.25em; padding: 0.5625em 1.25em 0 1.1875em; border-left: 1px solid #dddddd; }
blockquote cite { display: block; font-size: inherit; color: #555555; }
blockquote cite:before { content: "\2014 \0020"; }
blockquote cite a, blockquote cite a:visited { color: #555555; }
blockquote, blockquote p { line-height: 1.6; color: #6f6f6f; }
.vcard { display: inline-block; margin: 0 0 1.25em 0; border: 1px solid #dddddd; padding: 0.625em 0.75em; }
.vcard li { margin: 0; display: block; }
.vcard .fn { font-weight: bold; font-size: 0.9375em; }
.vevent .summary { font-weight: bold; }
.vevent abbr { cursor: auto; text-decoration: none; font-weight: bold; border: none; padding: 0 0.0625em; }
@media only screen and (min-width: 768px) { h1, h2, h3, #toctitle, .sidebarblock > .content > .title, h4, h5, h6 { line-height: 1.4; }
  h1 { font-size: 2.75em; }
  h2 { font-size: 2.3125em; }
  h3, #toctitle, .sidebarblock > .content > .title { font-size: 1.6875em; }
  h4 { font-size: 1.4375em; } }
.print-only { display: none !important; }
@media print { * { background: transparent !important; color: #000 !important; box-shadow: none !important; text-shadow: none !important; }
  a, a:visited { text-decoration: underline; }
  a[href]:after { content: " (" attr(href) ")"; }
  abbr[title]:after { content: " (" attr(title) ")"; }
  .ir a:after, a[href^="javascript:"]:after, a[href^="#"]:after { content: ""; }
  pre, blockquote { border: 1px solid #999; page-break-inside: avoid; }
  thead { display: table-header-group; }
  tr, img { page-break-inside: avoid; }
  img { max-width: 100% !important; }
  @page { margin: 0.5cm; }
  p, h2, h3, #toctitle, .sidebarblock > .content > .title { orphans: 3; widows: 3; }
  h2, h3, #toctitle, .sidebarblock > .content > .title { page-break-after: avoid; }
  .hide-on-print { display: none !important; }
  .print-only { display: block !important; }
  .hide-for-print { display: none !important; }
  .show-for-print { display: inherit !important; } }
table { background: white; margin-bottom: 1.25em; border: solid 1px #dddddd; }
table thead, table tfoot { background: whitesmoke; font-weight: bold; }
table thead tr th, table thead tr td, table tfoot tr th, table tfoot tr td { padding: 0.5em 0.625em 0.625em; font-size: inherit; color: #222222; text-align: left; }
table tr th, table tr td { padding: 0.5625em 0.625em; font-size: inherit; color: #222222; }
table tr.even, table tr.alt, table tr:nth-of-type(even) { background: #f9f9f9; }
table thead tr th, table tfoot tr th, table tbody tr td, table tr td, table tfoot tr td { display: table-cell; line-height: 1.6; }
.clearfix:before, .clearfix:after, .float-group:before, .float-group:after { content: " "; display: table; }
.clearfix:after, .float-group:after { clear: both; }
*:not(pre) > code { font-size: 0.9375em; padding: 1px 3px 0; white-space: nowrap; background-color: #f2f2f2; border: 1px solid #cccccc; -webkit-border-radius: 4px; border-radius: 4px; text-shadow: none; }
pre, pre > code { line-height: 1.4; color: inherit; font-family: Consolas, "Liberation Mono", Courier, monospace; font-weight: normal; }
kbd.keyseq { color: #555555; }
kbd:not(.keyseq) { display: inline-block; color: #222222; font-size: 0.75em; line-height: 1.4; background-color: #F7F7F7; border: 1px solid #ccc; -webkit-border-radius: 3px; border-radius: 3px; -webkit-box-shadow: 0 1px 0 rgba(0, 0, 0, 0.2), 0 0 0 2px white inset; box-shadow: 0 1px 0 rgba(0, 0, 0, 0.2), 0 0 0 2px white inset; margin: -0.15em 0.15em 0 0.15em; padding: 0.2em 0.6em 0.2em 0.5em; vertical-align: middle; white-space: nowrap; }
kbd kbd:first-child { margin-left: 0; }
kbd kbd:last-child { margin-right: 0; }
.menuseq, .menu { color: #090909; }
p a > code:hover { color: #561309; }
#header, #content, #footnotes, #footer { width: 100%; margin-left: auto; margin-right: auto; margin-top: 0; margin-bottom: 0; max-width: 62.5em; *zoom: 1; position: relative; padding-left: 0.9375em; padding-right: 0.9375em; }
#header:before, #header:after, #content:before, #content:after, #footnotes:before, #footnotes:after, #footer:before, #footer:after { content: " "; display: table; }
#header:after, #content:after, #footnotes:after, #footer:after { clear: both; }
#header { margin-bottom: 2.5em; }
#header > h1 { color: black; font-weight: normal; border-bottom: 1px solid #dddddd; margin-bottom: -28px; padding-bottom: 32px; }
#header span { color: #6f6f6f; }
#header #revnumber { text-transform: capitalize; }
#header br { display: none; }
#header br + span { padding-left: 3px; }
#header br + span:before { content: "\2013 \0020"; }
#header br + span.author { padding-left: 0; }
#header br + span.author:before { content: ", "; }
#toc { border-bottom: 3px double #ebebeb; padding-bottom: 1.25em; }
#toc > ul { margin-left: 0.25em; }
#toc ul.sectlevel0 > li > a { font-style: italic; }
#toc ul.sectlevel0 ul.sectlevel1 { margin-left: 0; margin-top: 0.5em; margin-bottom: 0.5em; }
#toc ul { list-style-type: none; }
#toctitle { color: #7a2518; }
@media only screen and (min-width: 1280px) { body.toc2 { padding-left: 20em; }
  #toc.toc2 { position: fixed; width: 20em; left: 0; top: 0; border-right: 1px solid #ebebeb; border-bottom: 0; z-index: 1000; padding: 1em; height: 100%; overflow: auto; }
  #toc.toc2 #toctitle { margin-top: 0; }
  #toc.toc2 > ul { font-size: .95em; }
  #toc.toc2 ul ul { margin-left: 0; padding-left: 1.25em; }
  #toc.toc2 ul.sectlevel0 ul.sectlevel1 { padding-left: 0; margin-top: 0.5em; margin-bottom: 0.5em; }
  body.toc2.toc-right { padding-left: 0; padding-right: 20em; }
  body.toc2.toc-right #toc.toc2 { border-right: 0; border-left: 1px solid #ebebeb; left: auto; right: 0; } }
#content #toc { border-style: solid; border-width: 1px; border-color: #d9d9d9; margin-bottom: 1.25em; padding: 1.25em; background: #f2f2f2; border-width: 0; -webkit-border-radius: 4px; border-radius: 4px; }
#content #toc > :first-child { margin-top: 0; }
#content #toc > :last-child { margin-bottom: 0; }
#content #toc a { text-decoration: none; }
#content #toctitle { font-weight: bold; font-family: "Helvetica Neue", "Helvetica", Helvetica, Arial, sans-serif; font-size: 1em; padding-left: 0.125em; }
#footer { max-width: 100%; background-color: #222222; padding: 1.25em; }
#footer-text { color: #dddddd; line-height: 1.44; }
.sect1 { padding-bottom: 1.25em; }
.sect1 + .sect1 { border-top: 3px double #ebebeb; }
#content h1 > a.anchor, h2 > a.anchor, h3 > a.anchor, #toctitle > a.anchor, .sidebarblock > .content > .title > a.anchor, h4 > a.anchor, h5 > a.anchor, h6 > a.anchor { position: absolute; width: 1em; margin-left: -1em; display: block; text-decoration: none; visibility: hidden; text-align: center; font-weight: normal; }
#content h1 > a.anchor:before, h2 > a.anchor:before, h3 > a.anchor:before, #toctitle > a.anchor:before, .sidebarblock > .content > .title > a.anchor:before, h4 > a.anchor:before, h5 > a.anchor:before, h6 > a.anchor:before { content: '\00A7'; font-size: .85em; vertical-align: text-top; display: block; margin-top: 0.05em; }
#content h1:hover > a.anchor, #content h1 > a.anchor:hover, h2:hover > a.anchor, h2 > a.anchor:hover, h3:hover > a.anchor, #toctitle:hover > a.anchor, .sidebarblock > .content > .title:hover > a.anchor, h3 > a.anchor:hover, #toctitle > a.anchor:hover, .sidebarblock > .content > .title > a.anchor:hover, h4:hover > a.anchor, h4 > a.anchor:hover, h5:hover > a.anchor, h5 > a.anchor:hover, h6:hover > a.anchor, h6 > a.anchor:hover { visibility: visible; }
#content h1 > a.link, h2 > a.link, h3 > a.link, #toctitle > a.link, .sidebarblock > .content > .title > a.link, h4 > a.link, h5 > a.link, h6 > a.link { color: #ba3925; text-decoration: none; }
#content h1 > a.link:hover, h2 > a.link:hover, h3 > a.link:hover, #toctitle > a.link:hover, .sidebarblock > .content > .title > a.link:hover, h4 > a.link:hover, h5 > a.link:hover, h6 > a.link:hover { color: #a53221; }
.imageblock, .literalblock, .listingblock, .verseblock, .videoblock { margin-bottom: 1.25em; }
.admonitionblock td.content > .title, .exampleblock > .title, .imageblock > .title, .videoblock > .title, .listingblock > .title, .literalblock > .title, .openblock > .title, .paragraph > .title, .quoteblock > .title, .sidebarblock > .title, .tableblock > .title, .verseblock > .title, .dlist > .title, .olist > .title, .ulist > .title, .qlist > .title, .hdlist > .title { text-align: left; font-weight: bold; }
.tableblock > caption { text-align: left; font-weight: bold; white-space: nowrap; overflow: visible; max-width: 0; }
table.tableblock #preamble > .sectionbody > .paragraph:first-of-type p { font-size: inherit; }
.admonitionblock > table { border: 0; background: none; width: 100%; }
.admonitionblock > table td.icon { text-align: center; width: 80px; }
.admonitionblock > table td.icon img { max-width: none; }
.admonitionblock > table td.icon .title { font-weight: bold; text-transform: uppercase; }
.admonitionblock > table td.content { padding-left: 1.125em; padding-right: 1.25em; border-left: 1px solid #dddddd; color: #6f6f6f; }
.admonitionblock > table td.content > :last-child > :last-child { margin-bottom: 0; }
.exampleblock > .content { border-style: solid; border-width: 1px; border-color: #e6e6e6; margin-bottom: 1.25em; padding: 1.25em; background: white; -webkit-border-radius: 4px; border-radius: 4px; }
.exampleblock > .content > :first-child { margin-top: 0; }
.exampleblock > .content > :last-child { margin-bottom: 0; }
.exampleblock > .content h1, .exampleblock > .content h2, .exampleblock > .content h3, .exampleblock > .content #toctitle, .sidebarblock.exampleblock > .content > .title, .exampleblock > .content h4, .exampleblock > .content h5, .exampleblock > .content h6, .exampleblock > .content p { color: #333333; }
.exampleblock > .content h1, .exampleblock > .content h2, .exampleblock > .content h3, .exampleblock > .content #toctitle, .sidebarblock.exampleblock > .content > .title, .exampleblock > .content h4, .exampleblock > .content h5, .exampleblock > .content h6 { line-height: 1; margin-bottom: 0.625em; }
.exampleblock > .content h1.subheader, .exampleblock > .content h2.subheader, .exampleblock > .content h3.subheader, .exampleblock > .content .subheader#toctitle, .sidebarblock.exampleblock > .content > .subheader.title, .exampleblock > .content h4.subheader, .exampleblock > .content h5.subheader, .exampleblock > .content h6.subheader { line-height: 1.4; }
.exampleblock.result > .content { -webkit-box-shadow: 0 1px 8px #d9d9d9; box-shadow: 0 1px 8px #d9d9d9; }
.sidebarblock { border-style: solid; border-width: 1px; border-color: #d9d9d9; margin-bottom: 1.25em; padding: 1.25em; background: #f2f2f2; -webkit-border-radius: 4px; border-radius: 4px; }
.sidebarblock > :first-child { margin-top: 0; }
.sidebarblock > :last-child { margin-bottom: 0; }
.sidebarblock h1, .sidebarblock h2, .sidebarblock h3, .sidebarblock #toctitle, .sidebarblock > .content > .title, .sidebarblock h4, .sidebarblock h5, .sidebarblock h6, .sidebarblock p { color: #333333; }
.sidebarblock h1, .sidebarblock h2, .sidebarblock h3, .sidebarblock #toctitle, .sidebarblock > .content > .title, .sidebarblock h4, .sidebarblock h5, .sidebarblock h6 { line-height: 1; margin-bottom: 0.625em; }
.sidebarblock h1.subheader, .sidebarblock h2.subheader, .sidebarblock h3.subheader, .sidebarblock .subheader#toctitle, .sidebarblock > .content > .subheader.title, .sidebarblock h4.subheader, .sidebarblock h5.subheader, .sidebarblock h6.subheader { line-height: 1.4; }
.sidebarblock > .content > .title { color: #7a2518; margin-top: 0; line-height: 1.6; }
.exampleblock > .content > :last-child > :last-child, .exampleblock > .content .olist > ol > li:last-child > :last-child, .exampleblock > .content .ulist > ul > li:last-child > :last-child, .exampleblock > .content .qlist > ol > li:last-child > :last-child, .sidebarblock > .content > :last-child > :last-child, .sidebarblock > .content .olist > ol > li:last-child > :last-child, .sidebarblock > .content .ulist > ul > li:last-child > :last-child, .sidebarblock > .content .qlist > ol > li:last-child > :last-child { margin-bottom: 0; }
.literalblock > .content pre, .listingblock > .content pre { background: none; border-width: 1px 0; border-style: dotted; border-color: #bfbfbf; -webkit-border-radius: 4px; border-radius: 4px; padding: 0.75em 0.75em 0.5em 0.75em; word-wrap: break-word; }
.literalblock > .content pre.nowrap, .listingblock > .content pre.nowrap { overflow-x: auto; white-space: pre; word-wrap: normal; }
.literalblock > .content pre > code, .listingblock > .content pre > code { display: block; }
@media only screen { .literalblock > .content pre, .listingblock > .content pre { font-size: 0.8em; } }
@media only screen and (min-width: 768px) { .literalblock > .content pre, .listingblock > .content pre { font-size: 0.9em; } }
@media only screen and (min-width: 1280px) { .literalblock > .content pre, .listingblock > .content pre { font-size: 1em; } }
.listingblock > .content { position: relative; }
.listingblock:hover code[class*=" language-"]:before { text-transform: uppercase; font-size: 0.9em; color: #999; position: absolute; top: 0.375em; right: 0.375em; }
.listingblock:hover code.asciidoc:before { content: "asciidoc"; }
.listingblock:hover code.clojure:before { content: "clojure"; }
.listingblock:hover code.css:before { content: "css"; }
.listingblock:hover code.groovy:before { content: "groovy"; }
.listingblock:hover code.html:before { content: "html"; }
.listingblock:hover code.java:before { content: "java"; }
.listingblock:hover code.javascript:before { content: "javascript"; }
.listingblock:hover code.python:before { content: "python"; }
.listingblock:hover code.ruby:before { content: "ruby"; }
.listingblock:hover code.scss:before { content: "scss"; }
.listingblock:hover code.xml:before { content: "xml"; }
.listingblock:hover code.yaml:before { content: "yaml"; }
.listingblock.terminal pre .command:before { content: attr(data-prompt); padding-right: 0.5em; color: #999; }
.listingblock.terminal pre .command:not([data-prompt]):before { content: '$'; }
table.pyhltable { border: 0; margin-bottom: 0; }
table.pyhltable td { vertical-align: top; padding-top: 0; padding-bottom: 0; }
table.pyhltable td.code { padding-left: .75em; padding-right: 0; }
.highlight.pygments .lineno, table.pyhltable td:not(.code) { color: #999; padding-left: 0; padding-right: .5em; border-right: 1px solid #dddddd; }
.highlight.pygments .lineno { display: inline-block; margin-right: .25em; }
table.pyhltable .linenodiv { background-color: transparent !important; padding-right: 0 !important; }
.quoteblock { margin: 0 0 1.25em; padding: 0.5625em 1.25em 0 1.1875em; border-left: 1px solid #dddddd; }
.quoteblock blockquote { margin: 0 0 1.25em 0; padding: 0 0 0.5625em 0; border: 0; }
.quoteblock blockquote > .paragraph:last-child p { margin-bottom: 0; }
.quoteblock .attribution { margin-top: -.25em; padding-bottom: 0.5625em; font-size: inherit; color: #555555; }
.quoteblock .attribution br { display: none; }
.quoteblock .attribution cite { display: block; margin-bottom: 0.625em; }
table thead th, table tfoot th { font-weight: bold; }
table.tableblock.grid-all { border-collapse: separate; border-spacing: 1px; -webkit-border-radius: 4px; border-radius: 4px; border-top: 1px solid #dddddd; border-bottom: 1px solid #dddddd; }
table.tableblock.frame-topbot, table.tableblock.frame-none { border-left: 0; border-right: 0; }
table.tableblock.frame-sides, table.tableblock.frame-none { border-top: 0; border-bottom: 0; }
table.tableblock td .paragraph:last-child p, table.tableblock td > p:last-child { margin-bottom: 0; }
th.tableblock.halign-left, td.tableblock.halign-left { text-align: left; }
th.tableblock.halign-right, td.tableblock.halign-right { text-align: right; }
th.tableblock.halign-center, td.tableblock.halign-center { text-align: center; }
th.tableblock.valign-top, td.tableblock.valign-top { vertical-align: top; }
th.tableblock.valign-bottom, td.tableblock.valign-bottom { vertical-align: bottom; }
th.tableblock.valign-middle, td.tableblock.valign-middle { vertical-align: middle; }
p.tableblock.header { color: #222222; font-weight: bold; }
td > div.verse { white-space: pre; }
ol { margin-left: 1.75em; }
ul li ol { margin-left: 1.5em; }
dl dd { margin-left: 1.125em; }
dl dd:last-child, dl dd:last-child > :last-child { margin-bottom: 0; }
ol > li p, ul > li p, ul dd, ol dd, .olist .olist, .ulist .ulist, .ulist .olist, .olist .ulist { margin-bottom: 0.625em; }
ul.unstyled, ol.unnumbered, ul.checklist, ul.none { list-style-type: none; }
ul.unstyled, ol.unnumbered, ul.checklist { margin-left: 0.625em; }
ul.checklist li > p:first-child > i[class^="icon-check"]:first-child, ul.checklist li > p:first-child > input[type="checkbox"]:first-child { margin-right: 0.25em; }
ul.checklist li > p:first-child > input[type="checkbox"]:first-child { position: relative; top: 1px; }
ul.inline { margin: 0 auto 0.625em auto; margin-left: -1.375em; margin-right: 0; padding: 0; list-style: none; overflow: hidden; }
ul.inline > li { list-style: none; float: left; margin-left: 1.375em; display: block; }
ul.inline > li > * { display: block; }
.unstyled dl dt { font-weight: normal; font-style: normal; }
ol.arabic { list-style-type: decimal; }
ol.decimal { list-style-type: decimal-leading-zero; }
ol.loweralpha { list-style-type: lower-alpha; }
ol.upperalpha { list-style-type: upper-alpha; }
ol.lowerroman { list-style-type: lower-roman; }
ol.upperroman { list-style-type: upper-roman; }
ol.lowergreek { list-style-type: lower-greek; }
.hdlist > table, .colist > table { border: 0; background: none; }
.hdlist > table > tbody > tr, .colist > table > tbody > tr { background: none; }
td.hdlist1 { padding-right: .8em; font-weight: bold; }
td.hdlist1, td.hdlist2 { vertical-align: top; }
.literalblock + .colist, .listingblock + .colist { margin-top: -0.5em; }
.colist > table tr > td:first-of-type { padding: 0 .8em; line-height: 1; }
.colist > table tr > td:last-of-type { padding: 0.25em 0; }
.qanda > ol > li > p > em:only-child { color: #00467f; }
.thumb, .th { line-height: 0; display: inline-block; border: solid 4px white; -webkit-box-shadow: 0 0 0 1px #dddddd; box-shadow: 0 0 0 1px #dddddd; }
.imageblock.left, .imageblock[style*="float: left"] { margin: 0.25em 0.625em 1.25em 0; }
.imageblock.right, .imageblock[style*="float: right"] { margin: 0.25em 0 1.25em 0.625em; }
.imageblock > .title { margin-bottom: 0; }
.imageblock.thumb, .imageblock.th { border-width: 6px; }
.imageblock.thumb > .title, .imageblock.th > .title { padding: 0 0.125em; }
.image.left, .image.right { margin-top: 0.25em; margin-bottom: 0.25em; display: inline-block; line-height: 0; }
.image.left { margin-right: 0.625em; }
.image.right { margin-left: 0.625em; }
a.image { text-decoration: none; }
span.footnote, span.footnoteref { vertical-align: super; font-size: 0.875em; }
span.footnote a, span.footnoteref a { text-decoration: none; }
#footnotes { padding-top: 0.75em; padding-bottom: 0.75em; margin-bottom: 0.625em; }
#footnotes hr { width: 20%; min-width: 6.25em; margin: -.25em 0 .75em 0; border-width: 1px 0 0 0; }
#footnotes .footnote { padding: 0 0.375em; line-height: 1.3; font-size: 0.875em; margin-left: 1.2em; text-indent: -1.2em; margin-bottom: .2em; }
#footnotes .footnote a:first-of-type { font-weight: bold; text-decoration: none; }
#footnotes .footnote:last-of-type { margin-bottom: 0; }
#content #footnotes { margin-top: -0.625em; margin-bottom: 0; padding: 0.75em 0; }
.gist .file-data > table { border: none; background: #fff; width: 100%; margin-bottom: 0; }
.gist .file-data > table td.line-data { width: 99%; }
div.unbreakable { page-break-inside: avoid; }
.big { font-size: larger; }
.small { font-size: smaller; }
.underline { text-decoration: underline; }
.overline { text-decoration: overline; }
.line-through { text-decoration: line-through; }
.aqua { color: #00bfbf; }
.aqua-background { background-color: #00fafa; }
.black { color: black; }
.black-background { background-color: black; }
.blue { color: #0000bf; }
.blue-background { background-color: #0000fa; }
.fuchsia { color: #bf00bf; }
.fuchsia-background { background-color: #fa00fa; }
.gray { color: #606060; }
.gray-background { background-color: #7d7d7d; }
.green { color: #006000; }
.green-background { background-color: #007d00; }
.lime { color: #00bf00; }
.lime-background { background-color: #00fa00; }
.maroon { color: #600000; }
.maroon-background { background-color: #7d0000; }
.navy { color: #000060; }
.navy-background { background-color: #00007d; }
.olive { color: #606000; }
.olive-background { background-color: #7d7d00; }
.purple { color: #600060; }
.purple-background { background-color: #7d007d; }
.red { color: #bf0000; }
.red-background { background-color: #fa0000; }
.silver { color: #909090; }
.silver-background { background-color: #bcbcbc; }
.teal { color: #006060; }
.teal-background { background-color: #007d7d; }
.white { color: #bfbfbf; }
.white-background { background-color: #fafafa; }
.yellow { color: #bfbf00; }
.yellow-background { background-color: #fafa00; }
span.icon > [class^="icon-"], span.icon > [class*=" icon-"] { cursor: default; }
.admonitionblock td.icon [class^="icon-"]:before { font-size: 2.5em; text-shadow: 1px 1px 2px rgba(0, 0, 0, 0.5); cursor: default; }
.admonitionblock td.icon .icon-note:before { content: "\f05a"; color: #005498; color: #003f72; }
.admonitionblock td.icon .icon-tip:before { content: "\f0eb"; text-shadow: 1px 1px 2px rgba(155, 155, 0, 0.8); color: #111; }
.admonitionblock td.icon .icon-warning:before { content: "\f071"; color: #bf6900; }
.admonitionblock td.icon .icon-caution:before { content: "\f06d"; color: #bf3400; }
.admonitionblock td.icon .icon-important:before { content: "\f06a"; color: #bf0000; }
.conum { display: inline-block; color: white !important; background-color: #222222; -webkit-border-radius: 100px; border-radius: 100px; text-align: center; width: 20px; height: 20px; font-size: 12px; font-weight: bold; line-height: 20px; font-family: Arial, sans-serif; font-style: normal; position: relative; top: -2px; letter-spacing: -1px; }
.conum * { color: white !important; }
.conum + b { display: none; }
.conum:after { content: attr(data-value); }
.conum:not([data-value]):empty { display: none; }
.literalblock > .content > pre, .listingblock > .content > pre { -webkit-border-radius: 0; border-radius: 0; }

</style>
</head>
<body class="article">
<div id="header">
</div>
<div id="content">
<div class="sect1">
<h2 id="_top_level_api_objects">Top Level API Objects</h2>
<div class="sectionbody">
<div class="ulist">
<ul>
<li>
<p><a href="#_v1_job">v1.Job</a></p>
</li>
<li>
<p><a href="#_v1_joblist">v1.JobList</a></p>
</li>
</ul>
</div>
</div>
</div>
<div class="sect1">
<h2 id="_definitions">Definitions</h2>
<div class="sectionbody">
<div class="sect2">
<h3 id="_v1_apiresourcelist">v1.APIResourceList</h3>
<div class="paragraph">
<p>APIResourceList is a list of APIResource, it is used to expose the name of the resources supported in a specific group and version, and if the resource is namespaced.</p>
</div>
<table class="tableblock frame-all grid-all" style="width:100%; ">
<colgroup>
<col style="width:20%;">
<col style="width:20%;">
<col style="width:20%;">
<col style="width:20%;">
<col style="width:20%;"> 
</colgroup>
<thead>
<tr>
<th class="tableblock halign-left valign-top">Name</th>
<th class="tableblock halign-left valign-top">Description</th>
<th class="tableblock halign-left valign-top">Required</th>
<th class="tableblock halign-left valign-top">Schema</th>
<th class="tableblock halign-left valign-top">Default</th>
</tr>
</thead>
<tbody>
<tr>
<td class="tableblock halign-left valign-top"><p class="tableblock">kind</p></td>
<td class="tableblock halign-left valign-top"><p class="tableblock">Kind is a string value representing the REST resource this object represents. Servers may infer this from the endpoint the client submits requests to. Cannot be updated. In CamelCase. More info: <a href="http://releases.k8s.io/HEAD/docs/devel/api-conventions.md#types-kinds">http://releases.k8s.io/HEAD/docs/devel/api-conventions.md#types-kinds</a></p></td>
<td class="tableblock halign-left valign-top"><p class="tableblock">false</p></td>
<td class="tableblock halign-left valign-top"><p class="tableblock">string</p></td>
<td class="tableblock halign-left valign-top"></td>
</tr>
<tr>
<td class="tableblock halign-left valign-top"><p class="tableblock">apiVersion</p></td>
<td class="tableblock halign-left valign-top"><p class="tableblock">APIVersion defines the versioned schema of this representation of an object. Servers should convert recognized schemas to the latest internal value, and may reject unrecognized values. More info: <a href="http://releases.k8s.io/HEAD/docs/devel/api-conventions.md#resources">http://releases.k8s.io/HEAD/docs/devel/api-conventions.md#resources</a></p></td>
<td class="tableblock halign-left valign-top"><p class="tableblock">false</p></td>
<td class="tableblock halign-left valign-top"><p class="tableblock">string</p></td>
<td class="tableblock halign-left valign-top"></td>
</tr>
<tr>
<td class="tableblock halign-left valign-top"><p class="tableblock">groupVersion</p></td>
<td class="tableblock halign-left valign-top"><p class="tableblock">groupVersion is the group and version this APIResourceList is for.</p></td>
<td class="tableblock halign-left valign-top"><p class="tableblock">true</p></td>
<td class="tableblock halign-left valign-top"><p class="tableblock">string</p></td>
<td class="tableblock halign-left valign-top"></td>
</tr>
<tr>
<td class="tableblock halign-left valign-top"><p class="tableblock">resources</p></td>
<td class="tableblock halign-left valign-top"><p class="tableblock">resources contains the name of the resources and if they are namespaced.</p></td>
<td class="tableblock halign-left valign-top"><p class="tableblock">true</p></td>
<td class="tableblock halign-left valign-top"><p class="tableblock"><a href="#_v1_apiresource">v1.APIResource</a> array</p></td>
<td class="tableblock halign-left valign-top"></td>
</tr>
</tbody>
</table>

</div>
<div class="sect2">
<h3 id="_v1_affinity">v1.Affinity</h3>
<div class="paragraph">
<p>Affinity is a group of affinity scheduling rules.</p>
</div>
<table class="tableblock frame-all grid-all" style="width:100%; ">
<colgroup>
<col style="width:20%;">
<col style="width:20%;">
<col style="width:20%;">
<col style="width:20%;">
<col style="width:20%;"> 
</colgroup>
<thead>
<tr>
<th class="tableblock halign-left valign-top">Name</th>
<th class="tableblock halign-left valign-top">Description</th>
<th class="tableblock halign-left valign-top">Required</th>
<th class="tableblock halign-left valign-top">Schema</th>
<th class="tableblock halign-left valign-top">Default</th>
</tr>
</thead>
<tbody>
<tr>
<td class="tableblock halign-left valign-top"><p class="tableblock">nodeAffinity</p></td>
<td class="tableblock halign-left valign-top"><p class="tableblock">Describes node affinity scheduling rules for the pod.</p></td>
<td class="tableblock halign-left valign-top"><p class="tableblock">false</p></td>
<td class="tableblock halign-left valign-top"><p class="tableblock"><a href="#_v1_nodeaffinity">v1.NodeAffinity</a></p></td>
<td class="tableblock halign-left valign-top"></td>
</tr>
<tr>
<td class="tableblock halign-left valign-top"><p class="tableblock">podAffinity</p></td>
<td class="tableblock halign-left valign-top"><p class="tableblock">Describes pod affinity scheduling rules (e.g. co-locate this pod in the same node, zone, etc. as some other pod(s)).</p></td>
<td class="tableblock halign-left valign-top"><p class="tableblock">false</p></td>
<td class="tableblock halign-left valign-top"><p class="tableblock"><a href="#_v1_podaffinity">v1.PodAffinity</a></p></td>
<td class="tableblock halign-left valign-top"></td>
</tr>
<tr>
<td class="tableblock halign-left valign-top"><p class="tableblock">podAntiAffinity</p></td>
<td class="tableblock halign-left valign-top"><p class="tableblock">Describes pod anti-affinity scheduling rules (e.g. avoid putting this pod in the same node, zone, etc. as some other pod(s)).</p></td>
<td class="tableblock halign-left valign-top"><p class="tableblock">false</p></td>
<td class="tableblock halign-left valign-top"><p class="tableblock"><a href="#_v1_podantiaffinity">v1.PodAntiAffinity</a></p></td>
<td class="tableblock halign-left valign-top"></td>
</tr>
</tbody>
</table>

</div>
<div class="sect2">
<h3 id="_v1_configmapprojection">v1.ConfigMapProjection</h3>
<div class="paragraph">
<p>Adapts a ConfigMap into a projected volume.</p>
</div>
<div class="paragraph">
<p>The contents of the target ConfigMap&#8217;s Data field will be presented in a projected volume as files using the keys in the Data field as the file names, unless the items element is populated with specific mappings of keys to paths. Note that this is identical to a configmap volume source without the default mode.</p>
</div>
<table class="tableblock frame-all grid-all" style="width:100%; ">
<colgroup>
<col style="width:20%;">
<col style="width:20%;">
<col style="width:20%;">
<col style="width:20%;">
<col style="width:20%;"> 
</colgroup>
<thead>
<tr>
<th class="tableblock halign-left valign-top">Name</th>
<th class="tableblock halign-left valign-top">Description</th>
<th class="tableblock halign-left valign-top">Required</th>
<th class="tableblock halign-left valign-top">Schema</th>
<th class="tableblock halign-left valign-top">Default</th>
</tr>
</thead>
<tbody>
<tr>
<td class="tableblock halign-left valign-top"><p class="tableblock">name</p></td>
<td class="tableblock halign-left valign-top"><p class="tableblock">Name of the referent. More info: <a href="http://kubernetes.io/docs/user-guide/identifiers#names">http://kubernetes.io/docs/user-guide/identifiers#names</a></p></td>
<td class="tableblock halign-left valign-top"><p class="tableblock">false</p></td>
<td class="tableblock halign-left valign-top"><p class="tableblock">string</p></td>
<td class="tableblock halign-left valign-top"></td>
</tr>
<tr>
<td class="tableblock halign-left valign-top"><p class="tableblock">items</p></td>
<td class="tableblock halign-left valign-top"><p class="tableblock">If unspecified, each key-value pair in the Data field of the referenced ConfigMap will be projected into the volume as a file whose name is the key and content is the value. If specified, the listed keys will be projected into the specified paths, and unlisted keys will not be present. If a key is specified which is not present in the ConfigMap, the volume setup will error unless it is marked optional. Paths must be relative and may not contain the <em>..</em> path or start with <em>..</em>.</p></td>
<td class="tableblock halign-left valign-top"><p class="tableblock">false</p></td>
<td class="tableblock halign-left valign-top"><p class="tableblock"><a href="#_v1_keytopath">v1.KeyToPath</a> array</p></td>
<td class="tableblock halign-left valign-top"></td>
</tr>
<tr>
<td class="tableblock halign-left valign-top"><p class="tableblock">optional</p></td>
<td class="tableblock halign-left valign-top"><p class="tableblock">Specify whether the ConfigMap or it&#8217;s keys must be defined</p></td>
<td class="tableblock halign-left valign-top"><p class="tableblock">false</p></td>
<td class="tableblock halign-left valign-top"><p class="tableblock">boolean</p></td>
<td class="tableblock halign-left valign-top"><p class="tableblock">false</p></td>
</tr>
</tbody>
</table>

</div>
<div class="sect2">
<h3 id="_v1_photonpersistentdiskvolumesource">v1.PhotonPersistentDiskVolumeSource</h3>
<div class="paragraph">
<p>Represents a Photon Controller persistent disk resource.</p>
</div>
<table class="tableblock frame-all grid-all" style="width:100%; ">
<colgroup>
<col style="width:20%;">
<col style="width:20%;">
<col style="width:20%;">
<col style="width:20%;">
<col style="width:20%;"> 
</colgroup>
<thead>
<tr>
<th class="tableblock halign-left valign-top">Name</th>
<th class="tableblock halign-left valign-top">Description</th>
<th class="tableblock halign-left valign-top">Required</th>
<th class="tableblock halign-left valign-top">Schema</th>
<th class="tableblock halign-left valign-top">Default</th>
</tr>
</thead>
<tbody>
<tr>
<td class="tableblock halign-left valign-top"><p class="tableblock">pdID</p></td>
<td class="tableblock halign-left valign-top"><p class="tableblock">ID that identifies Photon Controller persistent disk</p></td>
<td class="tableblock halign-left valign-top"><p class="tableblock">true</p></td>
<td class="tableblock halign-left valign-top"><p class="tableblock">string</p></td>
<td class="tableblock halign-left valign-top"></td>
</tr>
<tr>
<td class="tableblock halign-left valign-top"><p class="tableblock">fsType</p></td>
<td class="tableblock halign-left valign-top"><p class="tableblock">Filesystem type to mount. Must be a filesystem type supported by the host operating system. Ex. "ext4", "xfs", "ntfs". Implicitly inferred to be "ext4" if unspecified.</p></td>
<td class="tableblock halign-left valign-top"><p class="tableblock">false</p></td>
<td class="tableblock halign-left valign-top"><p class="tableblock">string</p></td>
<td class="tableblock halign-left valign-top"></td>
</tr>
</tbody>
</table>

</div>
<div class="sect2">
<h3 id="_v1_nodeselectorterm">v1.NodeSelectorTerm</h3>
<div class="paragraph">
<p>A null or empty node selector term matches no objects.</p>
</div>
<table class="tableblock frame-all grid-all" style="width:100%; ">
<colgroup>
<col style="width:20%;">
<col style="width:20%;">
<col style="width:20%;">
<col style="width:20%;">
<col style="width:20%;"> 
</colgroup>
<thead>
<tr>
<th class="tableblock halign-left valign-top">Name</th>
<th class="tableblock halign-left valign-top">Description</th>
<th class="tableblock halign-left valign-top">Required</th>
<th class="tableblock halign-left valign-top">Schema</th>
<th class="tableblock halign-left valign-top">Default</th>
</tr>
</thead>
<tbody>
<tr>
<td class="tableblock halign-left valign-top"><p class="tableblock">matchExpressions</p></td>
<td class="tableblock halign-left valign-top"><p class="tableblock">Required. A list of node selector requirements. The requirements are ANDed.</p></td>
<td class="tableblock halign-left valign-top"><p class="tableblock">true</p></td>
<td class="tableblock halign-left valign-top"><p class="tableblock"><a href="#_v1_nodeselectorrequirement">v1.NodeSelectorRequirement</a> array</p></td>
<td class="tableblock halign-left valign-top"></td>
</tr>
</tbody>
</table>

</div>
<div class="sect2">
<h3 id="_v1_preconditions">v1.Preconditions</h3>
<div class="paragraph">
<p>Preconditions must be fulfilled before an operation (update, delete, etc.) is carried out.</p>
</div>
<table class="tableblock frame-all grid-all" style="width:100%; ">
<colgroup>
<col style="width:20%;">
<col style="width:20%;">
<col style="width:20%;">
<col style="width:20%;">
<col style="width:20%;"> 
</colgroup>
<thead>
<tr>
<th class="tableblock halign-left valign-top">Name</th>
<th class="tableblock halign-left valign-top">Description</th>
<th class="tableblock halign-left valign-top">Required</th>
<th class="tableblock halign-left valign-top">Schema</th>
<th class="tableblock halign-left valign-top">Default</th>
</tr>
</thead>
<tbody>
<tr>
<td class="tableblock halign-left valign-top"><p class="tableblock">uid</p></td>
<td class="tableblock halign-left valign-top"><p class="tableblock">Specifies the target UID.</p></td>
<td class="tableblock halign-left valign-top"><p class="tableblock">false</p></td>
<td class="tableblock halign-left valign-top"><p class="tableblock"><a href="#_types_uid">types.UID</a></p></td>
<td class="tableblock halign-left valign-top"></td>
</tr>
</tbody>
</table>

</div>
<div class="sect2">
<h3 id="_v1_status">v1.Status</h3>
<div class="paragraph">
<p>Status is a return value for calls that don&#8217;t return other objects.</p>
</div>
<table class="tableblock frame-all grid-all" style="width:100%; ">
<colgroup>
<col style="width:20%;">
<col style="width:20%;">
<col style="width:20%;">
<col style="width:20%;">
<col style="width:20%;"> 
</colgroup>
<thead>
<tr>
<th class="tableblock halign-left valign-top">Name</th>
<th class="tableblock halign-left valign-top">Description</th>
<th class="tableblock halign-left valign-top">Required</th>
<th class="tableblock halign-left valign-top">Schema</th>
<th class="tableblock halign-left valign-top">Default</th>
</tr>
</thead>
<tbody>
<tr>
<td class="tableblock halign-left valign-top"><p class="tableblock">kind</p></td>
<td class="tableblock halign-left valign-top"><p class="tableblock">Kind is a string value representing the REST resource this object represents. Servers may infer this from the endpoint the client submits requests to. Cannot be updated. In CamelCase. More info: <a href="http://releases.k8s.io/HEAD/docs/devel/api-conventions.md#types-kinds">http://releases.k8s.io/HEAD/docs/devel/api-conventions.md#types-kinds</a></p></td>
<td class="tableblock halign-left valign-top"><p class="tableblock">false</p></td>
<td class="tableblock halign-left valign-top"><p class="tableblock">string</p></td>
<td class="tableblock halign-left valign-top"></td>
</tr>
<tr>
<td class="tableblock halign-left valign-top"><p class="tableblock">apiVersion</p></td>
<td class="tableblock halign-left valign-top"><p class="tableblock">APIVersion defines the versioned schema of this representation of an object. Servers should convert recognized schemas to the latest internal value, and may reject unrecognized values. More info: <a href="http://releases.k8s.io/HEAD/docs/devel/api-conventions.md#resources">http://releases.k8s.io/HEAD/docs/devel/api-conventions.md#resources</a></p></td>
<td class="tableblock halign-left valign-top"><p class="tableblock">false</p></td>
<td class="tableblock halign-left valign-top"><p class="tableblock">string</p></td>
<td class="tableblock halign-left valign-top"></td>
</tr>
<tr>
<td class="tableblock halign-left valign-top"><p class="tableblock">metadata</p></td>
<td class="tableblock halign-left valign-top"><p class="tableblock">Standard list metadata. More info: <a href="http://releases.k8s.io/HEAD/docs/devel/api-conventions.md#types-kinds">http://releases.k8s.io/HEAD/docs/devel/api-conventions.md#types-kinds</a></p></td>
<td class="tableblock halign-left valign-top"><p class="tableblock">false</p></td>
<td class="tableblock halign-left valign-top"><p class="tableblock"><a href="#_v1_listmeta">v1.ListMeta</a></p></td>
<td class="tableblock halign-left valign-top"></td>
</tr>
<tr>
<td class="tableblock halign-left valign-top"><p class="tableblock">status</p></td>
<td class="tableblock halign-left valign-top"><p class="tableblock">Status of the operation. One of: "Success" or "Failure". More info: <a href="http://releases.k8s.io/HEAD/docs/devel/api-conventions.md#spec-and-status">http://releases.k8s.io/HEAD/docs/devel/api-conventions.md#spec-and-status</a></p></td>
<td class="tableblock halign-left valign-top"><p class="tableblock">false</p></td>
<td class="tableblock halign-left valign-top"><p class="tableblock">string</p></td>
<td class="tableblock halign-left valign-top"></td>
</tr>
<tr>
<td class="tableblock halign-left valign-top"><p class="tableblock">message</p></td>
<td class="tableblock halign-left valign-top"><p class="tableblock">A human-readable description of the status of this operation.</p></td>
<td class="tableblock halign-left valign-top"><p class="tableblock">false</p></td>
<td class="tableblock halign-left valign-top"><p class="tableblock">string</p></td>
<td class="tableblock halign-left valign-top"></td>
</tr>
<tr>
<td class="tableblock halign-left valign-top"><p class="tableblock">reason</p></td>
<td class="tableblock halign-left valign-top"><p class="tableblock">A machine-readable description of why this operation is in the "Failure" status. If this value is empty there is no information available. A Reason clarifies an HTTP status code but does not override it.</p></td>
<td class="tableblock halign-left valign-top"><p class="tableblock">false</p></td>
<td class="tableblock halign-left valign-top"><p class="tableblock">string</p></td>
<td class="tableblock halign-left valign-top"></td>
</tr>
<tr>
<td class="tableblock halign-left valign-top"><p class="tableblock">details</p></td>
<td class="tableblock halign-left valign-top"><p class="tableblock">Extended data associated with the reason.  Each reason may define its own extended details. This field is optional and the data returned is not guaranteed to conform to any schema except that defined by the reason type.</p></td>
<td class="tableblock halign-left valign-top"><p class="tableblock">false</p></td>
<td class="tableblock halign-left valign-top"><p class="tableblock"><a href="#_v1_statusdetails">v1.StatusDetails</a></p></td>
<td class="tableblock halign-left valign-top"></td>
</tr>
<tr>
<td class="tableblock halign-left valign-top"><p class="tableblock">code</p></td>
<td class="tableblock halign-left valign-top"><p class="tableblock">Suggested HTTP return code for this status, 0 if not set.</p></td>
<td class="tableblock halign-left valign-top"><p class="tableblock">false</p></td>
<td class="tableblock halign-left valign-top"><p class="tableblock">integer (int32)</p></td>
<td class="tableblock halign-left valign-top"></td>
</tr>
</tbody>
</table>

</div>
<div class="sect2">
<h3 id="_v1_selinuxoptions">v1.SELinuxOptions</h3>
<div class="paragraph">
<p>SELinuxOptions are the labels to be applied to the container</p>
</div>
<table class="tableblock frame-all grid-all" style="width:100%; ">
<colgroup>
<col style="width:20%;">
<col style="width:20%;">
<col style="width:20%;">
<col style="width:20%;">
<col style="width:20%;"> 
</colgroup>
<thead>
<tr>
<th class="tableblock halign-left valign-top">Name</th>
<th class="tableblock halign-left valign-top">Description</th>
<th class="tableblock halign-left valign-top">Required</th>
<th class="tableblock halign-left valign-top">Schema</th>
<th class="tableblock halign-left valign-top">Default</th>
</tr>
</thead>
<tbody>
<tr>
<td class="tableblock halign-left valign-top"><p class="tableblock">user</p></td>
<td class="tableblock halign-left valign-top"><p class="tableblock">User is a SELinux user label that applies to the container.</p></td>
<td class="tableblock halign-left valign-top"><p class="tableblock">false</p></td>
<td class="tableblock halign-left valign-top"><p class="tableblock">string</p></td>
<td class="tableblock halign-left valign-top"></td>
</tr>
<tr>
<td class="tableblock halign-left valign-top"><p class="tableblock">role</p></td>
<td class="tableblock halign-left valign-top"><p class="tableblock">Role is a SELinux role label that applies to the container.</p></td>
<td class="tableblock halign-left valign-top"><p class="tableblock">false</p></td>
<td class="tableblock halign-left valign-top"><p class="tableblock">string</p></td>
<td class="tableblock halign-left valign-top"></td>
</tr>
<tr>
<td class="tableblock halign-left valign-top"><p class="tableblock">type</p></td>
<td class="tableblock halign-left valign-top"><p class="tableblock">Type is a SELinux type label that applies to the container.</p></td>
<td class="tableblock halign-left valign-top"><p class="tableblock">false</p></td>
<td class="tableblock halign-left valign-top"><p class="tableblock">string</p></td>
<td class="tableblock halign-left valign-top"></td>
</tr>
<tr>
<td class="tableblock halign-left valign-top"><p class="tableblock">level</p></td>
<td class="tableblock halign-left valign-top"><p class="tableblock">Level is SELinux level label that applies to the container.</p></td>
<td class="tableblock halign-left valign-top"><p class="tableblock">false</p></td>
<td class="tableblock halign-left valign-top"><p class="tableblock">string</p></td>
<td class="tableblock halign-left valign-top"></td>
</tr>
</tbody>
</table>

</div>
<div class="sect2">
<h3 id="_v1_objectfieldselector">v1.ObjectFieldSelector</h3>
<div class="paragraph">
<p>ObjectFieldSelector selects an APIVersioned field of an object.</p>
</div>
<table class="tableblock frame-all grid-all" style="width:100%; ">
<colgroup>
<col style="width:20%;">
<col style="width:20%;">
<col style="width:20%;">
<col style="width:20%;">
<col style="width:20%;"> 
</colgroup>
<thead>
<tr>
<th class="tableblock halign-left valign-top">Name</th>
<th class="tableblock halign-left valign-top">Description</th>
<th class="tableblock halign-left valign-top">Required</th>
<th class="tableblock halign-left valign-top">Schema</th>
<th class="tableblock halign-left valign-top">Default</th>
</tr>
</thead>
<tbody>
<tr>
<td class="tableblock halign-left valign-top"><p class="tableblock">apiVersion</p></td>
<td class="tableblock halign-left valign-top"><p class="tableblock">Version of the schema the FieldPath is written in terms of, defaults to "v1".</p></td>
<td class="tableblock halign-left valign-top"><p class="tableblock">false</p></td>
<td class="tableblock halign-left valign-top"><p class="tableblock">string</p></td>
<td class="tableblock halign-left valign-top"></td>
</tr>
<tr>
<td class="tableblock halign-left valign-top"><p class="tableblock">fieldPath</p></td>
<td class="tableblock halign-left valign-top"><p class="tableblock">Path of the field to select in the specified API version.</p></td>
<td class="tableblock halign-left valign-top"><p class="tableblock">true</p></td>
<td class="tableblock halign-left valign-top"><p class="tableblock">string</p></td>
<td class="tableblock halign-left valign-top"></td>
</tr>
</tbody>
</table>

</div>
<div class="sect2">
<h3 id="_v1_volumemount">v1.VolumeMount</h3>
<div class="paragraph">
<p>VolumeMount describes a mounting of a Volume within a container.</p>
</div>
<table class="tableblock frame-all grid-all" style="width:100%; ">
<colgroup>
<col style="width:20%;">
<col style="width:20%;">
<col style="width:20%;">
<col style="width:20%;">
<col style="width:20%;"> 
</colgroup>
<thead>
<tr>
<th class="tableblock halign-left valign-top">Name</th>
<th class="tableblock halign-left valign-top">Description</th>
<th class="tableblock halign-left valign-top">Required</th>
<th class="tableblock halign-left valign-top">Schema</th>
<th class="tableblock halign-left valign-top">Default</th>
</tr>
</thead>
<tbody>
<tr>
<td class="tableblock halign-left valign-top"><p class="tableblock">name</p></td>
<td class="tableblock halign-left valign-top"><p class="tableblock">This must match the Name of a Volume.</p></td>
<td class="tableblock halign-left valign-top"><p class="tableblock">true</p></td>
<td class="tableblock halign-left valign-top"><p class="tableblock">string</p></td>
<td class="tableblock halign-left valign-top"></td>
</tr>
<tr>
<td class="tableblock halign-left valign-top"><p class="tableblock">readOnly</p></td>
<td class="tableblock halign-left valign-top"><p class="tableblock">Mounted read-only if true, read-write otherwise (false or unspecified). Defaults to false.</p></td>
<td class="tableblock halign-left valign-top"><p class="tableblock">false</p></td>
<td class="tableblock halign-left valign-top"><p class="tableblock">boolean</p></td>
<td class="tableblock halign-left valign-top"><p class="tableblock">false</p></td>
</tr>
<tr>
<td class="tableblock halign-left valign-top"><p class="tableblock">mountPath</p></td>
<td class="tableblock halign-left valign-top"><p class="tableblock">Path within the container at which the volume should be mounted.  Must not contain <em>:</em>.</p></td>
<td class="tableblock halign-left valign-top"><p class="tableblock">true</p></td>
<td class="tableblock halign-left valign-top"><p class="tableblock">string</p></td>
<td class="tableblock halign-left valign-top"></td>
</tr>
<tr>
<td class="tableblock halign-left valign-top"><p class="tableblock">subPath</p></td>
<td class="tableblock halign-left valign-top"><p class="tableblock">Path within the volume from which the container&#8217;s volume should be mounted. Defaults to "" (volume&#8217;s root).</p></td>
<td class="tableblock halign-left valign-top"><p class="tableblock">false</p></td>
<td class="tableblock halign-left valign-top"><p class="tableblock">string</p></td>
<td class="tableblock halign-left valign-top"></td>
</tr>
</tbody>
</table>

</div>
<div class="sect2">
<h3 id="_v1_nfsvolumesource">v1.NFSVolumeSource</h3>
<div class="paragraph">
<p>Represents an NFS mount that lasts the lifetime of a pod. NFS volumes do not support ownership management or SELinux relabeling.</p>
</div>
<table class="tableblock frame-all grid-all" style="width:100%; ">
<colgroup>
<col style="width:20%;">
<col style="width:20%;">
<col style="width:20%;">
<col style="width:20%;">
<col style="width:20%;"> 
</colgroup>
<thead>
<tr>
<th class="tableblock halign-left valign-top">Name</th>
<th class="tableblock halign-left valign-top">Description</th>
<th class="tableblock halign-left valign-top">Required</th>
<th class="tableblock halign-left valign-top">Schema</th>
<th class="tableblock halign-left valign-top">Default</th>
</tr>
</thead>
<tbody>
<tr>
<td class="tableblock halign-left valign-top"><p class="tableblock">server</p></td>
<td class="tableblock halign-left valign-top"><p class="tableblock">Server is the hostname or IP address of the NFS server. More info: <a href="http://kubernetes.io/docs/user-guide/volumes#nfs">http://kubernetes.io/docs/user-guide/volumes#nfs</a></p></td>
<td class="tableblock halign-left valign-top"><p class="tableblock">true</p></td>
<td class="tableblock halign-left valign-top"><p class="tableblock">string</p></td>
<td class="tableblock halign-left valign-top"></td>
</tr>
<tr>
<td class="tableblock halign-left valign-top"><p class="tableblock">path</p></td>
<td class="tableblock halign-left valign-top"><p class="tableblock">Path that is exported by the NFS server. More info: <a href="http://kubernetes.io/docs/user-guide/volumes#nfs">http://kubernetes.io/docs/user-guide/volumes#nfs</a></p></td>
<td class="tableblock halign-left valign-top"><p class="tableblock">true</p></td>
<td class="tableblock halign-left valign-top"><p class="tableblock">string</p></td>
<td class="tableblock halign-left valign-top"></td>
</tr>
<tr>
<td class="tableblock halign-left valign-top"><p class="tableblock">readOnly</p></td>
<td class="tableblock halign-left valign-top"><p class="tableblock">ReadOnly here will force the NFS export to be mounted with read-only permissions. Defaults to false. More info: <a href="http://kubernetes.io/docs/user-guide/volumes#nfs">http://kubernetes.io/docs/user-guide/volumes#nfs</a></p></td>
<td class="tableblock halign-left valign-top"><p class="tableblock">false</p></td>
<td class="tableblock halign-left valign-top"><p class="tableblock">boolean</p></td>
<td class="tableblock halign-left valign-top"><p class="tableblock">false</p></td>
</tr>
</tbody>
</table>

</div>
<div class="sect2">
<h3 id="_v1_downwardapiprojection">v1.DownwardAPIProjection</h3>
<div class="paragraph">
<p>Represents downward API info for projecting into a projected volume. Note that this is identical to a downwardAPI volume source without the default mode.</p>
</div>
<table class="tableblock frame-all grid-all" style="width:100%; ">
<colgroup>
<col style="width:20%;">
<col style="width:20%;">
<col style="width:20%;">
<col style="width:20%;">
<col style="width:20%;"> 
</colgroup>
<thead>
<tr>
<th class="tableblock halign-left valign-top">Name</th>
<th class="tableblock halign-left valign-top">Description</th>
<th class="tableblock halign-left valign-top">Required</th>
<th class="tableblock halign-left valign-top">Schema</th>
<th class="tableblock halign-left valign-top">Default</th>
</tr>
</thead>
<tbody>
<tr>
<td class="tableblock halign-left valign-top"><p class="tableblock">items</p></td>
<td class="tableblock halign-left valign-top"><p class="tableblock">Items is a list of DownwardAPIVolume file</p></td>
<td class="tableblock halign-left valign-top"><p class="tableblock">false</p></td>
<td class="tableblock halign-left valign-top"><p class="tableblock"><a href="#_v1_downwardapivolumefile">v1.DownwardAPIVolumeFile</a> array</p></td>
<td class="tableblock halign-left valign-top"></td>
</tr>
</tbody>
</table>

</div>
<div class="sect2">
<h3 id="_v1_labelselector">v1.LabelSelector</h3>
<div class="paragraph">
<p>A label selector is a label query over a set of resources. The result of matchLabels and matchExpressions are ANDed. An empty label selector matches all objects. A null label selector matches no objects.</p>
</div>
<table class="tableblock frame-all grid-all" style="width:100%; ">
<colgroup>
<col style="width:20%;">
<col style="width:20%;">
<col style="width:20%;">
<col style="width:20%;">
<col style="width:20%;"> 
</colgroup>
<thead>
<tr>
<th class="tableblock halign-left valign-top">Name</th>
<th class="tableblock halign-left valign-top">Description</th>
<th class="tableblock halign-left valign-top">Required</th>
<th class="tableblock halign-left valign-top">Schema</th>
<th class="tableblock halign-left valign-top">Default</th>
</tr>
</thead>
<tbody>
<tr>
<td class="tableblock halign-left valign-top"><p class="tableblock">matchLabels</p></td>
<td class="tableblock halign-left valign-top"><p class="tableblock">matchLabels is a map of {key,value} pairs. A single {key,value} in the matchLabels map is equivalent to an element of matchExpressions, whose key field is "key", the operator is "In", and the values array contains only "value". The requirements are ANDed.</p></td>
<td class="tableblock halign-left valign-top"><p class="tableblock">false</p></td>
<td class="tableblock halign-left valign-top"><p class="tableblock">object</p></td>
<td class="tableblock halign-left valign-top"></td>
</tr>
<tr>
<td class="tableblock halign-left valign-top"><p class="tableblock">matchExpressions</p></td>
<td class="tableblock halign-left valign-top"><p class="tableblock">matchExpressions is a list of label selector requirements. The requirements are ANDed.</p></td>
<td class="tableblock halign-left valign-top"><p class="tableblock">false</p></td>
<td class="tableblock halign-left valign-top"><p class="tableblock"><a href="#_v1_labelselectorrequirement">v1.LabelSelectorRequirement</a> array</p></td>
<td class="tableblock halign-left valign-top"></td>
</tr>
</tbody>
</table>

</div>
<div class="sect2">
<h3 id="_v1_cephfsvolumesource">v1.CephFSVolumeSource</h3>
<div class="paragraph">
<p>Represents a Ceph Filesystem mount that lasts the lifetime of a pod Cephfs volumes do not support ownership management or SELinux relabeling.</p>
</div>
<table class="tableblock frame-all grid-all" style="width:100%; ">
<colgroup>
<col style="width:20%;">
<col style="width:20%;">
<col style="width:20%;">
<col style="width:20%;">
<col style="width:20%;"> 
</colgroup>
<thead>
<tr>
<th class="tableblock halign-left valign-top">Name</th>
<th class="tableblock halign-left valign-top">Description</th>
<th class="tableblock halign-left valign-top">Required</th>
<th class="tableblock halign-left valign-top">Schema</th>
<th class="tableblock halign-left valign-top">Default</th>
</tr>
</thead>
<tbody>
<tr>
<td class="tableblock halign-left valign-top"><p class="tableblock">monitors</p></td>
<td class="tableblock halign-left valign-top"><p class="tableblock">Required: Monitors is a collection of Ceph monitors More info: <a href="http://releases.k8s.io/HEAD/examples/volumes/cephfs/README.md#how-to-use-it">http://releases.k8s.io/HEAD/examples/volumes/cephfs/README.md#how-to-use-it</a></p></td>
<td class="tableblock halign-left valign-top"><p class="tableblock">true</p></td>
<td class="tableblock halign-left valign-top"><p class="tableblock">string array</p></td>
<td class="tableblock halign-left valign-top"></td>
</tr>
<tr>
<td class="tableblock halign-left valign-top"><p class="tableblock">path</p></td>
<td class="tableblock halign-left valign-top"><p class="tableblock">Optional: Used as the mounted root, rather than the full Ceph tree, default is /</p></td>
<td class="tableblock halign-left valign-top"><p class="tableblock">false</p></td>
<td class="tableblock halign-left valign-top"><p class="tableblock">string</p></td>
<td class="tableblock halign-left valign-top"></td>
</tr>
<tr>
<td class="tableblock halign-left valign-top"><p class="tableblock">user</p></td>
<td class="tableblock halign-left valign-top"><p class="tableblock">Optional: User is the rados user name, default is admin More info: <a href="http://releases.k8s.io/HEAD/examples/volumes/cephfs/README.md#how-to-use-it">http://releases.k8s.io/HEAD/examples/volumes/cephfs/README.md#how-to-use-it</a></p></td>
<td class="tableblock halign-left valign-top"><p class="tableblock">false</p></td>
<td class="tableblock halign-left valign-top"><p class="tableblock">string</p></td>
<td class="tableblock halign-left valign-top"></td>
</tr>
<tr>
<td class="tableblock halign-left valign-top"><p class="tableblock">secretFile</p></td>
<td class="tableblock halign-left valign-top"><p class="tableblock">Optional: SecretFile is the path to key ring for User, default is /etc/ceph/user.secret More info: <a href="http://releases.k8s.io/HEAD/examples/volumes/cephfs/README.md#how-to-use-it">http://releases.k8s.io/HEAD/examples/volumes/cephfs/README.md#how-to-use-it</a></p></td>
<td class="tableblock halign-left valign-top"><p class="tableblock">false</p></td>
<td class="tableblock halign-left valign-top"><p class="tableblock">string</p></td>
<td class="tableblock halign-left valign-top"></td>
</tr>
<tr>
<td class="tableblock halign-left valign-top"><p class="tableblock">secretRef</p></td>
<td class="tableblock halign-left valign-top"><p class="tableblock">Optional: SecretRef is reference to the authentication secret for User, default is empty. More info: <a href="http://releases.k8s.io/HEAD/examples/volumes/cephfs/README.md#how-to-use-it">http://releases.k8s.io/HEAD/examples/volumes/cephfs/README.md#how-to-use-it</a></p></td>
<td class="tableblock halign-left valign-top"><p class="tableblock">false</p></td>
<td class="tableblock halign-left valign-top"><p class="tableblock"><a href="#_v1_localobjectreference">v1.LocalObjectReference</a></p></td>
<td class="tableblock halign-left valign-top"></td>
</tr>
<tr>
<td class="tableblock halign-left valign-top"><p class="tableblock">readOnly</p></td>
<td class="tableblock halign-left valign-top"><p class="tableblock">Optional: Defaults to false (read/write). ReadOnly here will force the ReadOnly setting in VolumeMounts. More info: <a href="http://releases.k8s.io/HEAD/examples/volumes/cephfs/README.md#how-to-use-it">http://releases.k8s.io/HEAD/examples/volumes/cephfs/README.md#how-to-use-it</a></p></td>
<td class="tableblock halign-left valign-top"><p class="tableblock">false</p></td>
<td class="tableblock halign-left valign-top"><p class="tableblock">boolean</p></td>
<td class="tableblock halign-left valign-top"><p class="tableblock">false</p></td>
</tr>
</tbody>
</table>

</div>
<div class="sect2">
<h3 id="_v1_httpheader">v1.HTTPHeader</h3>
<div class="paragraph">
<p>HTTPHeader describes a custom header to be used in HTTP probes</p>
</div>
<table class="tableblock frame-all grid-all" style="width:100%; ">
<colgroup>
<col style="width:20%;">
<col style="width:20%;">
<col style="width:20%;">
<col style="width:20%;">
<col style="width:20%;"> 
</colgroup>
<thead>
<tr>
<th class="tableblock halign-left valign-top">Name</th>
<th class="tableblock halign-left valign-top">Description</th>
<th class="tableblock halign-left valign-top">Required</th>
<th class="tableblock halign-left valign-top">Schema</th>
<th class="tableblock halign-left valign-top">Default</th>
</tr>
</thead>
<tbody>
<tr>
<td class="tableblock halign-left valign-top"><p class="tableblock">name</p></td>
<td class="tableblock halign-left valign-top"><p class="tableblock">The header field name</p></td>
<td class="tableblock halign-left valign-top"><p class="tableblock">true</p></td>
<td class="tableblock halign-left valign-top"><p class="tableblock">string</p></td>
<td class="tableblock halign-left valign-top"></td>
</tr>
<tr>
<td class="tableblock halign-left valign-top"><p class="tableblock">value</p></td>
<td class="tableblock halign-left valign-top"><p class="tableblock">The header field value</p></td>
<td class="tableblock halign-left valign-top"><p class="tableblock">true</p></td>
<td class="tableblock halign-left valign-top"><p class="tableblock">string</p></td>
<td class="tableblock halign-left valign-top"></td>
</tr>
</tbody>
</table>

</div>
<div class="sect2">
<h3 id="_v1_fcvolumesource">v1.FCVolumeSource</h3>
<div class="paragraph">
<p>Represents a Fibre Channel volume. Fibre Channel volumes can only be mounted as read/write once. Fibre Channel volumes support ownership management and SELinux relabeling.</p>
</div>
<table class="tableblock frame-all grid-all" style="width:100%; ">
<colgroup>
<col style="width:20%;">
<col style="width:20%;">
<col style="width:20%;">
<col style="width:20%;">
<col style="width:20%;"> 
</colgroup>
<thead>
<tr>
<th class="tableblock halign-left valign-top">Name</th>
<th class="tableblock halign-left valign-top">Description</th>
<th class="tableblock halign-left valign-top">Required</th>
<th class="tableblock halign-left valign-top">Schema</th>
<th class="tableblock halign-left valign-top">Default</th>
</tr>
</thead>
<tbody>
<tr>
<td class="tableblock halign-left valign-top"><p class="tableblock">targetWWNs</p></td>
<td class="tableblock halign-left valign-top"><p class="tableblock">Required: FC target worldwide names (WWNs)</p></td>
<td class="tableblock halign-left valign-top"><p class="tableblock">true</p></td>
<td class="tableblock halign-left valign-top"><p class="tableblock">string array</p></td>
<td class="tableblock halign-left valign-top"></td>
</tr>
<tr>
<td class="tableblock halign-left valign-top"><p class="tableblock">lun</p></td>
<td class="tableblock halign-left valign-top"><p class="tableblock">Required: FC target lun number</p></td>
<td class="tableblock halign-left valign-top"><p class="tableblock">true</p></td>
<td class="tableblock halign-left valign-top"><p class="tableblock">integer (int32)</p></td>
<td class="tableblock halign-left valign-top"></td>
</tr>
<tr>
<td class="tableblock halign-left valign-top"><p class="tableblock">fsType</p></td>
<td class="tableblock halign-left valign-top"><p class="tableblock">Filesystem type to mount. Must be a filesystem type supported by the host operating system. Ex. "ext4", "xfs", "ntfs". Implicitly inferred to be "ext4" if unspecified.</p></td>
<td class="tableblock halign-left valign-top"><p class="tableblock">false</p></td>
<td class="tableblock halign-left valign-top"><p class="tableblock">string</p></td>
<td class="tableblock halign-left valign-top"></td>
</tr>
<tr>
<td class="tableblock halign-left valign-top"><p class="tableblock">readOnly</p></td>
<td class="tableblock halign-left valign-top"><p class="tableblock">Optional: Defaults to false (read/write). ReadOnly here will force the ReadOnly setting in VolumeMounts.</p></td>
<td class="tableblock halign-left valign-top"><p class="tableblock">false</p></td>
<td class="tableblock halign-left valign-top"><p class="tableblock">boolean</p></td>
<td class="tableblock halign-left valign-top"><p class="tableblock">false</p></td>
</tr>
</tbody>
</table>

</div>
<div class="sect2">
<h3 id="_v1_downwardapivolumesource">v1.DownwardAPIVolumeSource</h3>
<div class="paragraph">
<p>DownwardAPIVolumeSource represents a volume containing downward API info. Downward API volumes support ownership management and SELinux relabeling.</p>
</div>
<table class="tableblock frame-all grid-all" style="width:100%; ">
<colgroup>
<col style="width:20%;">
<col style="width:20%;">
<col style="width:20%;">
<col style="width:20%;">
<col style="width:20%;"> 
</colgroup>
<thead>
<tr>
<th class="tableblock halign-left valign-top">Name</th>
<th class="tableblock halign-left valign-top">Description</th>
<th class="tableblock halign-left valign-top">Required</th>
<th class="tableblock halign-left valign-top">Schema</th>
<th class="tableblock halign-left valign-top">Default</th>
</tr>
</thead>
<tbody>
<tr>
<td class="tableblock halign-left valign-top"><p class="tableblock">items</p></td>
<td class="tableblock halign-left valign-top"><p class="tableblock">Items is a list of downward API volume file</p></td>
<td class="tableblock halign-left valign-top"><p class="tableblock">false</p></td>
<td class="tableblock halign-left valign-top"><p class="tableblock"><a href="#_v1_downwardapivolumefile">v1.DownwardAPIVolumeFile</a> array</p></td>
<td class="tableblock halign-left valign-top"></td>
</tr>
<tr>
<td class="tableblock halign-left valign-top"><p class="tableblock">defaultMode</p></td>
<td class="tableblock halign-left valign-top"><p class="tableblock">Optional: mode bits to use on created files by default. Must be a value between 0 and 0777. Defaults to 0644. Directories within the path are not affected by this setting. This might be in conflict with other options that affect the file mode, like fsGroup, and the result can be other mode bits set.</p></td>
<td class="tableblock halign-left valign-top"><p class="tableblock">false</p></td>
<td class="tableblock halign-left valign-top"><p class="tableblock">integer (int32)</p></td>
<td class="tableblock halign-left valign-top"></td>
</tr>
</tbody>
</table>

</div>
<div class="sect2">
<h3 id="_v1_podantiaffinity">v1.PodAntiAffinity</h3>
<div class="paragraph">
<p>Pod anti affinity is a group of inter pod anti affinity scheduling rules.</p>
</div>
<table class="tableblock frame-all grid-all" style="width:100%; ">
<colgroup>
<col style="width:20%;">
<col style="width:20%;">
<col style="width:20%;">
<col style="width:20%;">
<col style="width:20%;"> 
</colgroup>
<thead>
<tr>
<th class="tableblock halign-left valign-top">Name</th>
<th class="tableblock halign-left valign-top">Description</th>
<th class="tableblock halign-left valign-top">Required</th>
<th class="tableblock halign-left valign-top">Schema</th>
<th class="tableblock halign-left valign-top">Default</th>
</tr>
</thead>
<tbody>
<tr>
<td class="tableblock halign-left valign-top"><p class="tableblock">requiredDuringSchedulingIgnoredDuringExecution</p></td>
<td class="tableblock halign-left valign-top"><p class="tableblock">NOT YET IMPLEMENTED. TODO: Uncomment field once it is implemented. If the anti-affinity requirements specified by this field are not met at scheduling time, the pod will not be scheduled onto the node. If the anti-affinity requirements specified by this field cease to be met at some point during pod execution (e.g. due to a pod label update), the system will try to eventually evict the pod from its node. When there are multiple elements, the lists of nodes corresponding to each podAffinityTerm are intersected, i.e. all terms must be satisfied. RequiredDuringSchedulingRequiredDuringExecution []PodAffinityTerm  <code>json:"requiredDuringSchedulingRequiredDuringExecution,omitempty"</code> If the anti-affinity requirements specified by this field are not met at scheduling time, the pod will not be scheduled onto the node. If the anti-affinity requirements specified by this field cease to be met at some point during pod execution (e.g. due to a pod label update), the system may or may not try to eventually evict the pod from its node. When there are multiple elements, the lists of nodes corresponding to each podAffinityTerm are intersected, i.e. all terms must be satisfied.</p></td>
<td class="tableblock halign-left valign-top"><p class="tableblock">false</p></td>
<td class="tableblock halign-left valign-top"><p class="tableblock"><a href="#_v1_podaffinityterm">v1.PodAffinityTerm</a> array</p></td>
<td class="tableblock halign-left valign-top"></td>
</tr>
<tr>
<td class="tableblock halign-left valign-top"><p class="tableblock">preferredDuringSchedulingIgnoredDuringExecution</p></td>
<td class="tableblock halign-left valign-top"><p class="tableblock">The scheduler will prefer to schedule pods to nodes that satisfy the anti-affinity expressions specified by this field, but it may choose a node that violates one or more of the expressions. The node that is most preferred is the one with the greatest sum of weights, i.e. for each node that meets all of the scheduling requirements (resource request, requiredDuringScheduling anti-affinity expressions, etc.), compute a sum by iterating through the elements of this field and adding "weight" to the sum if the node has pods which matches the corresponding podAffinityTerm; the node(s) with the highest sum are the most preferred.</p></td>
<td class="tableblock halign-left valign-top"><p class="tableblock">false</p></td>
<td class="tableblock halign-left valign-top"><p class="tableblock"><a href="#_v1_weightedpodaffinityterm">v1.WeightedPodAffinityTerm</a> array</p></td>
<td class="tableblock halign-left valign-top"></td>
</tr>
</tbody>
</table>

</div>
<div class="sect2">
<h3 id="_v1_gcepersistentdiskvolumesource">v1.GCEPersistentDiskVolumeSource</h3>
<div class="paragraph">
<p>Represents a Persistent Disk resource in Google Compute Engine.</p>
</div>
<div class="paragraph">
<p>A GCE PD must exist before mounting to a container. The disk must also be in the same GCE project and zone as the kubelet. A GCE PD can only be mounted as read/write once or read-only many times. GCE PDs support ownership management and SELinux relabeling.</p>
</div>
<table class="tableblock frame-all grid-all" style="width:100%; ">
<colgroup>
<col style="width:20%;">
<col style="width:20%;">
<col style="width:20%;">
<col style="width:20%;">
<col style="width:20%;"> 
</colgroup>
<thead>
<tr>
<th class="tableblock halign-left valign-top">Name</th>
<th class="tableblock halign-left valign-top">Description</th>
<th class="tableblock halign-left valign-top">Required</th>
<th class="tableblock halign-left valign-top">Schema</th>
<th class="tableblock halign-left valign-top">Default</th>
</tr>
</thead>
<tbody>
<tr>
<td class="tableblock halign-left valign-top"><p class="tableblock">pdName</p></td>
<td class="tableblock halign-left valign-top"><p class="tableblock">Unique name of the PD resource in GCE. Used to identify the disk in GCE. More info: <a href="http://kubernetes.io/docs/user-guide/volumes#gcepersistentdisk">http://kubernetes.io/docs/user-guide/volumes#gcepersistentdisk</a></p></td>
<td class="tableblock halign-left valign-top"><p class="tableblock">true</p></td>
<td class="tableblock halign-left valign-top"><p class="tableblock">string</p></td>
<td class="tableblock halign-left valign-top"></td>
</tr>
<tr>
<td class="tableblock halign-left valign-top"><p class="tableblock">fsType</p></td>
<td class="tableblock halign-left valign-top"><p class="tableblock">Filesystem type of the volume that you want to mount. Tip: Ensure that the filesystem type is supported by the host operating system. Examples: "ext4", "xfs", "ntfs". Implicitly inferred to be "ext4" if unspecified. More info: <a href="http://kubernetes.io/docs/user-guide/volumes#gcepersistentdisk">http://kubernetes.io/docs/user-guide/volumes#gcepersistentdisk</a></p></td>
<td class="tableblock halign-left valign-top"><p class="tableblock">false</p></td>
<td class="tableblock halign-left valign-top"><p class="tableblock">string</p></td>
<td class="tableblock halign-left valign-top"></td>
</tr>
<tr>
<td class="tableblock halign-left valign-top"><p class="tableblock">partition</p></td>
<td class="tableblock halign-left valign-top"><p class="tableblock">The partition in the volume that you want to mount. If omitted, the default is to mount by volume name. Examples: For volume /dev/sda1, you specify the partition as "1". Similarly, the volume partition for /dev/sda is "0" (or you can leave the property empty). More info: <a href="http://kubernetes.io/docs/user-guide/volumes#gcepersistentdisk">http://kubernetes.io/docs/user-guide/volumes#gcepersistentdisk</a></p></td>
<td class="tableblock halign-left valign-top"><p class="tableblock">false</p></td>
<td class="tableblock halign-left valign-top"><p class="tableblock">integer (int32)</p></td>
<td class="tableblock halign-left valign-top"></td>
</tr>
<tr>
<td class="tableblock halign-left valign-top"><p class="tableblock">readOnly</p></td>
<td class="tableblock halign-left valign-top"><p class="tableblock">ReadOnly here will force the ReadOnly setting in VolumeMounts. Defaults to false. More info: <a href="http://kubernetes.io/docs/user-guide/volumes#gcepersistentdisk">http://kubernetes.io/docs/user-guide/volumes#gcepersistentdisk</a></p></td>
<td class="tableblock halign-left valign-top"><p class="tableblock">false</p></td>
<td class="tableblock halign-left valign-top"><p class="tableblock">boolean</p></td>
<td class="tableblock halign-left valign-top"><p class="tableblock">false</p></td>
</tr>
</tbody>
</table>

</div>
<div class="sect2">
<h3 id="_v1_tcpsocketaction">v1.TCPSocketAction</h3>
<div class="paragraph">
<p>TCPSocketAction describes an action based on opening a socket</p>
</div>
<table class="tableblock frame-all grid-all" style="width:100%; ">
<colgroup>
<col style="width:20%;">
<col style="width:20%;">
<col style="width:20%;">
<col style="width:20%;">
<col style="width:20%;"> 
</colgroup>
<thead>
<tr>
<th class="tableblock halign-left valign-top">Name</th>
<th class="tableblock halign-left valign-top">Description</th>
<th class="tableblock halign-left valign-top">Required</th>
<th class="tableblock halign-left valign-top">Schema</th>
<th class="tableblock halign-left valign-top">Default</th>
</tr>
</thead>
<tbody>
<tr>
<td class="tableblock halign-left valign-top"><p class="tableblock">port</p></td>
<td class="tableblock halign-left valign-top"><p class="tableblock">Number or name of the port to access on the container. Number must be in the range 1 to 65535. Name must be an IANA_SVC_NAME.</p></td>
<td class="tableblock halign-left valign-top"><p class="tableblock">true</p></td>
<td class="tableblock halign-left valign-top"><p class="tableblock">string</p></td>
<td class="tableblock halign-left valign-top"></td>
</tr>
</tbody>
</table>

</div>
<div class="sect2">
<h3 id="_v1_configmapvolumesource">v1.ConfigMapVolumeSource</h3>
<div class="paragraph">
<p>Adapts a ConfigMap into a volume.</p>
</div>
<div class="paragraph">
<p>The contents of the target ConfigMap&#8217;s Data field will be presented in a volume as files using the keys in the Data field as the file names, unless the items element is populated with specific mappings of keys to paths. ConfigMap volumes support ownership management and SELinux relabeling.</p>
</div>
<table class="tableblock frame-all grid-all" style="width:100%; ">
<colgroup>
<col style="width:20%;">
<col style="width:20%;">
<col style="width:20%;">
<col style="width:20%;">
<col style="width:20%;"> 
</colgroup>
<thead>
<tr>
<th class="tableblock halign-left valign-top">Name</th>
<th class="tableblock halign-left valign-top">Description</th>
<th class="tableblock halign-left valign-top">Required</th>
<th class="tableblock halign-left valign-top">Schema</th>
<th class="tableblock halign-left valign-top">Default</th>
</tr>
</thead>
<tbody>
<tr>
<td class="tableblock halign-left valign-top"><p class="tableblock">name</p></td>
<td class="tableblock halign-left valign-top"><p class="tableblock">Name of the referent. More info: <a href="http://kubernetes.io/docs/user-guide/identifiers#names">http://kubernetes.io/docs/user-guide/identifiers#names</a></p></td>
<td class="tableblock halign-left valign-top"><p class="tableblock">false</p></td>
<td class="tableblock halign-left valign-top"><p class="tableblock">string</p></td>
<td class="tableblock halign-left valign-top"></td>
</tr>
<tr>
<td class="tableblock halign-left valign-top"><p class="tableblock">items</p></td>
<td class="tableblock halign-left valign-top"><p class="tableblock">If unspecified, each key-value pair in the Data field of the referenced ConfigMap will be projected into the volume as a file whose name is the key and content is the value. If specified, the listed keys will be projected into the specified paths, and unlisted keys will not be present. If a key is specified which is not present in the ConfigMap, the volume setup will error unless it is marked optional. Paths must be relative and may not contain the <em>..</em> path or start with <em>..</em>.</p></td>
<td class="tableblock halign-left valign-top"><p class="tableblock">false</p></td>
<td class="tableblock halign-left valign-top"><p class="tableblock"><a href="#_v1_keytopath">v1.KeyToPath</a> array</p></td>
<td class="tableblock halign-left valign-top"></td>
</tr>
<tr>
<td class="tableblock halign-left valign-top"><p class="tableblock">defaultMode</p></td>
<td class="tableblock halign-left valign-top"><p class="tableblock">Optional: mode bits to use on created files by default. Must be a value between 0 and 0777. Defaults to 0644. Directories within the path are not affected by this setting. This might be in conflict with other options that affect the file mode, like fsGroup, and the result can be other mode bits set.</p></td>
<td class="tableblock halign-left valign-top"><p class="tableblock">false</p></td>
<td class="tableblock halign-left valign-top"><p class="tableblock">integer (int32)</p></td>
<td class="tableblock halign-left valign-top"></td>
</tr>
<tr>
<td class="tableblock halign-left valign-top"><p class="tableblock">optional</p></td>
<td class="tableblock halign-left valign-top"><p class="tableblock">Specify whether the ConfigMap or it&#8217;s keys must be defined</p></td>
<td class="tableblock halign-left valign-top"><p class="tableblock">false</p></td>
<td class="tableblock halign-left valign-top"><p class="tableblock">boolean</p></td>
<td class="tableblock halign-left valign-top"><p class="tableblock">false</p></td>
</tr>
</tbody>
</table>

</div>
<div class="sect2">
<h3 id="_v1_gitrepovolumesource">v1.GitRepoVolumeSource</h3>
<div class="paragraph">
<p>Represents a volume that is populated with the contents of a git repository. Git repo volumes do not support ownership management. Git repo volumes support SELinux relabeling.</p>
</div>
<table class="tableblock frame-all grid-all" style="width:100%; ">
<colgroup>
<col style="width:20%;">
<col style="width:20%;">
<col style="width:20%;">
<col style="width:20%;">
<col style="width:20%;"> 
</colgroup>
<thead>
<tr>
<th class="tableblock halign-left valign-top">Name</th>
<th class="tableblock halign-left valign-top">Description</th>
<th class="tableblock halign-left valign-top">Required</th>
<th class="tableblock halign-left valign-top">Schema</th>
<th class="tableblock halign-left valign-top">Default</th>
</tr>
</thead>
<tbody>
<tr>
<td class="tableblock halign-left valign-top"><p class="tableblock">repository</p></td>
<td class="tableblock halign-left valign-top"><p class="tableblock">Repository URL</p></td>
<td class="tableblock halign-left valign-top"><p class="tableblock">true</p></td>
<td class="tableblock halign-left valign-top"><p class="tableblock">string</p></td>
<td class="tableblock halign-left valign-top"></td>
</tr>
<tr>
<td class="tableblock halign-left valign-top"><p class="tableblock">revision</p></td>
<td class="tableblock halign-left valign-top"><p class="tableblock">Commit hash for the specified revision.</p></td>
<td class="tableblock halign-left valign-top"><p class="tableblock">false</p></td>
<td class="tableblock halign-left valign-top"><p class="tableblock">string</p></td>
<td class="tableblock halign-left valign-top"></td>
</tr>
<tr>
<td class="tableblock halign-left valign-top"><p class="tableblock">directory</p></td>
<td class="tableblock halign-left valign-top"><p class="tableblock">Target directory name. Must not contain or start with <em>..</em>.  If <em>.</em> is supplied, the volume directory will be the git repository.  Otherwise, if specified, the volume will contain the git repository in the subdirectory with the given name.</p></td>
<td class="tableblock halign-left valign-top"><p class="tableblock">false</p></td>
<td class="tableblock halign-left valign-top"><p class="tableblock">string</p></td>
<td class="tableblock halign-left valign-top"></td>
</tr>
</tbody>
</table>

</div>
<div class="sect2">
<h3 id="_v1_httpgetaction">v1.HTTPGetAction</h3>
<div class="paragraph">
<p>HTTPGetAction describes an action based on HTTP Get requests.</p>
</div>
<table class="tableblock frame-all grid-all" style="width:100%; ">
<colgroup>
<col style="width:20%;">
<col style="width:20%;">
<col style="width:20%;">
<col style="width:20%;">
<col style="width:20%;"> 
</colgroup>
<thead>
<tr>
<th class="tableblock halign-left valign-top">Name</th>
<th class="tableblock halign-left valign-top">Description</th>
<th class="tableblock halign-left valign-top">Required</th>
<th class="tableblock halign-left valign-top">Schema</th>
<th class="tableblock halign-left valign-top">Default</th>
</tr>
</thead>
<tbody>
<tr>
<td class="tableblock halign-left valign-top"><p class="tableblock">path</p></td>
<td class="tableblock halign-left valign-top"><p class="tableblock">Path to access on the HTTP server.</p></td>
<td class="tableblock halign-left valign-top"><p class="tableblock">false</p></td>
<td class="tableblock halign-left valign-top"><p class="tableblock">string</p></td>
<td class="tableblock halign-left valign-top"></td>
</tr>
<tr>
<td class="tableblock halign-left valign-top"><p class="tableblock">port</p></td>
<td class="tableblock halign-left valign-top"><p class="tableblock">Name or number of the port to access on the container. Number must be in the range 1 to 65535. Name must be an IANA_SVC_NAME.</p></td>
<td class="tableblock halign-left valign-top"><p class="tableblock">true</p></td>
<td class="tableblock halign-left valign-top"><p class="tableblock">string</p></td>
<td class="tableblock halign-left valign-top"></td>
</tr>
<tr>
<td class="tableblock halign-left valign-top"><p class="tableblock">host</p></td>
<td class="tableblock halign-left valign-top"><p class="tableblock">Host name to connect to, defaults to the pod IP. You probably want to set "Host" in httpHeaders instead.</p></td>
<td class="tableblock halign-left valign-top"><p class="tableblock">false</p></td>
<td class="tableblock halign-left valign-top"><p class="tableblock">string</p></td>
<td class="tableblock halign-left valign-top"></td>
</tr>
<tr>
<td class="tableblock halign-left valign-top"><p class="tableblock">scheme</p></td>
<td class="tableblock halign-left valign-top"><p class="tableblock">Scheme to use for connecting to the host. Defaults to HTTP.</p></td>
<td class="tableblock halign-left valign-top"><p class="tableblock">false</p></td>
<td class="tableblock halign-left valign-top"><p class="tableblock">string</p></td>
<td class="tableblock halign-left valign-top"></td>
</tr>
<tr>
<td class="tableblock halign-left valign-top"><p class="tableblock">httpHeaders</p></td>
<td class="tableblock halign-left valign-top"><p class="tableblock">Custom headers to set in the request. HTTP allows repeated headers.</p></td>
<td class="tableblock halign-left valign-top"><p class="tableblock">false</p></td>
<td class="tableblock halign-left valign-top"><p class="tableblock"><a href="#_v1_httpheader">v1.HTTPHeader</a> array</p></td>
<td class="tableblock halign-left valign-top"></td>
</tr>
</tbody>
</table>

</div>
<div class="sect2">
<h3 id="_v1_secretenvsource">v1.SecretEnvSource</h3>
<div class="paragraph">
<p>SecretEnvSource selects a Secret to populate the environment variables with.</p>
</div>
<div class="paragraph">
<p>The contents of the target Secret&#8217;s Data field will represent the key-value pairs as environment variables.</p>
</div>
<table class="tableblock frame-all grid-all" style="width:100%; ">
<colgroup>
<col style="width:20%;">
<col style="width:20%;">
<col style="width:20%;">
<col style="width:20%;">
<col style="width:20%;"> 
</colgroup>
<thead>
<tr>
<th class="tableblock halign-left valign-top">Name</th>
<th class="tableblock halign-left valign-top">Description</th>
<th class="tableblock halign-left valign-top">Required</th>
<th class="tableblock halign-left valign-top">Schema</th>
<th class="tableblock halign-left valign-top">Default</th>
</tr>
</thead>
<tbody>
<tr>
<td class="tableblock halign-left valign-top"><p class="tableblock">name</p></td>
<td class="tableblock halign-left valign-top"><p class="tableblock">Name of the referent. More info: <a href="http://kubernetes.io/docs/user-guide/identifiers#names">http://kubernetes.io/docs/user-guide/identifiers#names</a></p></td>
<td class="tableblock halign-left valign-top"><p class="tableblock">false</p></td>
<td class="tableblock halign-left valign-top"><p class="tableblock">string</p></td>
<td class="tableblock halign-left valign-top"></td>
</tr>
<tr>
<td class="tableblock halign-left valign-top"><p class="tableblock">optional</p></td>
<td class="tableblock halign-left valign-top"><p class="tableblock">Specify whether the Secret must be defined</p></td>
<td class="tableblock halign-left valign-top"><p class="tableblock">false</p></td>
<td class="tableblock halign-left valign-top"><p class="tableblock">boolean</p></td>
<td class="tableblock halign-left valign-top"><p class="tableblock">false</p></td>
</tr>
</tbody>
</table>

</div>
<div class="sect2">
<h3 id="_v1_statusdetails">v1.StatusDetails</h3>
<div class="paragraph">
<p>StatusDetails is a set of additional properties that MAY be set by the server to provide additional information about a response. The Reason field of a Status object defines what attributes will be set. Clients must ignore fields that do not match the defined type of each attribute, and should assume that any attribute may be empty, invalid, or under defined.</p>
</div>
<table class="tableblock frame-all grid-all" style="width:100%; ">
<colgroup>
<col style="width:20%;">
<col style="width:20%;">
<col style="width:20%;">
<col style="width:20%;">
<col style="width:20%;"> 
</colgroup>
<thead>
<tr>
<th class="tableblock halign-left valign-top">Name</th>
<th class="tableblock halign-left valign-top">Description</th>
<th class="tableblock halign-left valign-top">Required</th>
<th class="tableblock halign-left valign-top">Schema</th>
<th class="tableblock halign-left valign-top">Default</th>
</tr>
</thead>
<tbody>
<tr>
<td class="tableblock halign-left valign-top"><p class="tableblock">name</p></td>
<td class="tableblock halign-left valign-top"><p class="tableblock">The name attribute of the resource associated with the status StatusReason (when there is a single name which can be described).</p></td>
<td class="tableblock halign-left valign-top"><p class="tableblock">false</p></td>
<td class="tableblock halign-left valign-top"><p class="tableblock">string</p></td>
<td class="tableblock halign-left valign-top"></td>
</tr>
<tr>
<td class="tableblock halign-left valign-top"><p class="tableblock">group</p></td>
<td class="tableblock halign-left valign-top"><p class="tableblock">The group attribute of the resource associated with the status StatusReason.</p></td>
<td class="tableblock halign-left valign-top"><p class="tableblock">false</p></td>
<td class="tableblock halign-left valign-top"><p class="tableblock">string</p></td>
<td class="tableblock halign-left valign-top"></td>
</tr>
<tr>
<td class="tableblock halign-left valign-top"><p class="tableblock">kind</p></td>
<td class="tableblock halign-left valign-top"><p class="tableblock">The kind attribute of the resource associated with the status StatusReason. On some operations may differ from the requested resource Kind. More info: <a href="http://releases.k8s.io/HEAD/docs/devel/api-conventions.md#types-kinds">http://releases.k8s.io/HEAD/docs/devel/api-conventions.md#types-kinds</a></p></td>
<td class="tableblock halign-left valign-top"><p class="tableblock">false</p></td>
<td class="tableblock halign-left valign-top"><p class="tableblock">string</p></td>
<td class="tableblock halign-left valign-top"></td>
</tr>
<tr>
<td class="tableblock halign-left valign-top"><p class="tableblock">causes</p></td>
<td class="tableblock halign-left valign-top"><p class="tableblock">The Causes array includes more details associated with the StatusReason failure. Not all StatusReasons may provide detailed causes.</p></td>
<td class="tableblock halign-left valign-top"><p class="tableblock">false</p></td>
<td class="tableblock halign-left valign-top"><p class="tableblock"><a href="#_v1_statuscause">v1.StatusCause</a> array</p></td>
<td class="tableblock halign-left valign-top"></td>
</tr>
<tr>
<td class="tableblock halign-left valign-top"><p class="tableblock">retryAfterSeconds</p></td>
<td class="tableblock halign-left valign-top"><p class="tableblock">If specified, the time in seconds before the operation should be retried.</p></td>
<td class="tableblock halign-left valign-top"><p class="tableblock">false</p></td>
<td class="tableblock halign-left valign-top"><p class="tableblock">integer (int32)</p></td>
<td class="tableblock halign-left valign-top"></td>
</tr>
</tbody>
</table>

</div>
<div class="sect2">
<h3 id="_v1_capabilities">v1.Capabilities</h3>
<div class="paragraph">
<p>Adds and removes POSIX capabilities from running containers.</p>
</div>
<table class="tableblock frame-all grid-all" style="width:100%; ">
<colgroup>
<col style="width:20%;">
<col style="width:20%;">
<col style="width:20%;">
<col style="width:20%;">
<col style="width:20%;"> 
</colgroup>
<thead>
<tr>
<th class="tableblock halign-left valign-top">Name</th>
<th class="tableblock halign-left valign-top">Description</th>
<th class="tableblock halign-left valign-top">Required</th>
<th class="tableblock halign-left valign-top">Schema</th>
<th class="tableblock halign-left valign-top">Default</th>
</tr>
</thead>
<tbody>
<tr>
<td class="tableblock halign-left valign-top"><p class="tableblock">add</p></td>
<td class="tableblock halign-left valign-top"><p class="tableblock">Added capabilities</p></td>
<td class="tableblock halign-left valign-top"><p class="tableblock">false</p></td>
<td class="tableblock halign-left valign-top"><p class="tableblock"><a href="#_v1_capability">v1.Capability</a> array</p></td>
<td class="tableblock halign-left valign-top"></td>
</tr>
<tr>
<td class="tableblock halign-left valign-top"><p class="tableblock">drop</p></td>
<td class="tableblock halign-left valign-top"><p class="tableblock">Removed capabilities</p></td>
<td class="tableblock halign-left valign-top"><p class="tableblock">false</p></td>
<td class="tableblock halign-left valign-top"><p class="tableblock"><a href="#_v1_capability">v1.Capability</a> array</p></td>
<td class="tableblock halign-left valign-top"></td>
</tr>
</tbody>
</table>

</div>
<div class="sect2">
<h3 id="_v1_localobjectreference">v1.LocalObjectReference</h3>
<div class="paragraph">
<p>LocalObjectReference contains enough information to let you locate the referenced object inside the same namespace.</p>
</div>
<table class="tableblock frame-all grid-all" style="width:100%; ">
<colgroup>
<col style="width:20%;">
<col style="width:20%;">
<col style="width:20%;">
<col style="width:20%;">
<col style="width:20%;"> 
</colgroup>
<thead>
<tr>
<th class="tableblock halign-left valign-top">Name</th>
<th class="tableblock halign-left valign-top">Description</th>
<th class="tableblock halign-left valign-top">Required</th>
<th class="tableblock halign-left valign-top">Schema</th>
<th class="tableblock halign-left valign-top">Default</th>
</tr>
</thead>
<tbody>
<tr>
<td class="tableblock halign-left valign-top"><p class="tableblock">name</p></td>
<td class="tableblock halign-left valign-top"><p class="tableblock">Name of the referent. More info: <a href="http://kubernetes.io/docs/user-guide/identifiers#names">http://kubernetes.io/docs/user-guide/identifiers#names</a></p></td>
<td class="tableblock halign-left valign-top"><p class="tableblock">false</p></td>
<td class="tableblock halign-left valign-top"><p class="tableblock">string</p></td>
<td class="tableblock halign-left valign-top"></td>
</tr>
</tbody>
</table>

</div>
<div class="sect2">
<h3 id="_v1_projectedvolumesource">v1.ProjectedVolumeSource</h3>
<div class="paragraph">
<p>Represents a projected volume source</p>
</div>
<table class="tableblock frame-all grid-all" style="width:100%; ">
<colgroup>
<col style="width:20%;">
<col style="width:20%;">
<col style="width:20%;">
<col style="width:20%;">
<col style="width:20%;"> 
</colgroup>
<thead>
<tr>
<th class="tableblock halign-left valign-top">Name</th>
<th class="tableblock halign-left valign-top">Description</th>
<th class="tableblock halign-left valign-top">Required</th>
<th class="tableblock halign-left valign-top">Schema</th>
<th class="tableblock halign-left valign-top">Default</th>
</tr>
</thead>
<tbody>
<tr>
<td class="tableblock halign-left valign-top"><p class="tableblock">sources</p></td>
<td class="tableblock halign-left valign-top"><p class="tableblock">list of volume projections</p></td>
<td class="tableblock halign-left valign-top"><p class="tableblock">true</p></td>
<td class="tableblock halign-left valign-top"><p class="tableblock"><a href="#_v1_volumeprojection">v1.VolumeProjection</a> array</p></td>
<td class="tableblock halign-left valign-top"></td>
</tr>
<tr>
<td class="tableblock halign-left valign-top"><p class="tableblock">defaultMode</p></td>
<td class="tableblock halign-left valign-top"><p class="tableblock">Mode bits to use on created files by default. Must be a value between 0 and 0777. Directories within the path are not affected by this setting. This might be in conflict with other options that affect the file mode, like fsGroup, and the result can be other mode bits set.</p></td>
<td class="tableblock halign-left valign-top"><p class="tableblock">false</p></td>
<td class="tableblock halign-left valign-top"><p class="tableblock">integer (int32)</p></td>
<td class="tableblock halign-left valign-top"></td>
</tr>
</tbody>
</table>

</div>
<div class="sect2">
<h3 id="_v1_container">v1.Container</h3>
<div class="paragraph">
<p>A single application container that you want to run within a pod.</p>
</div>
<table class="tableblock frame-all grid-all" style="width:100%; ">
<colgroup>
<col style="width:20%;">
<col style="width:20%;">
<col style="width:20%;">
<col style="width:20%;">
<col style="width:20%;"> 
</colgroup>
<thead>
<tr>
<th class="tableblock halign-left valign-top">Name</th>
<th class="tableblock halign-left valign-top">Description</th>
<th class="tableblock halign-left valign-top">Required</th>
<th class="tableblock halign-left valign-top">Schema</th>
<th class="tableblock halign-left valign-top">Default</th>
</tr>
</thead>
<tbody>
<tr>
<td class="tableblock halign-left valign-top"><p class="tableblock">name</p></td>
<td class="tableblock halign-left valign-top"><p class="tableblock">Name of the container specified as a DNS_LABEL. Each container in a pod must have a unique name (DNS_LABEL). Cannot be updated.</p></td>
<td class="tableblock halign-left valign-top"><p class="tableblock">true</p></td>
<td class="tableblock halign-left valign-top"><p class="tableblock">string</p></td>
<td class="tableblock halign-left valign-top"></td>
</tr>
<tr>
<td class="tableblock halign-left valign-top"><p class="tableblock">image</p></td>
<td class="tableblock halign-left valign-top"><p class="tableblock">Docker image name. More info: <a href="http://kubernetes.io/docs/user-guide/images">http://kubernetes.io/docs/user-guide/images</a></p></td>
<td class="tableblock halign-left valign-top"><p class="tableblock">false</p></td>
<td class="tableblock halign-left valign-top"><p class="tableblock">string</p></td>
<td class="tableblock halign-left valign-top"></td>
</tr>
<tr>
<td class="tableblock halign-left valign-top"><p class="tableblock">command</p></td>
<td class="tableblock halign-left valign-top"><p class="tableblock">Entrypoint array. Not executed within a shell. The docker image&#8217;s ENTRYPOINT is used if this is not provided. Variable references $(VAR_NAME) are expanded using the container&#8217;s environment. If a variable cannot be resolved, the reference in the input string will be unchanged. The $(VAR_NAME) syntax can be escaped with a double $$, ie: $$(VAR_NAME). Escaped references will never be expanded, regardless of whether the variable exists or not. Cannot be updated. More info: <a href="http://kubernetes.io/docs/user-guide/containers#containers-and-commands">http://kubernetes.io/docs/user-guide/containers#containers-and-commands</a></p></td>
<td class="tableblock halign-left valign-top"><p class="tableblock">false</p></td>
<td class="tableblock halign-left valign-top"><p class="tableblock">string array</p></td>
<td class="tableblock halign-left valign-top"></td>
</tr>
<tr>
<td class="tableblock halign-left valign-top"><p class="tableblock">args</p></td>
<td class="tableblock halign-left valign-top"><p class="tableblock">Arguments to the entrypoint. The docker image&#8217;s CMD is used if this is not provided. Variable references $(VAR_NAME) are expanded using the container&#8217;s environment. If a variable cannot be resolved, the reference in the input string will be unchanged. The $(VAR_NAME) syntax can be escaped with a double $$, ie: $$(VAR_NAME). Escaped references will never be expanded, regardless of whether the variable exists or not. Cannot be updated. More info: <a href="http://kubernetes.io/docs/user-guide/containers#containers-and-commands">http://kubernetes.io/docs/user-guide/containers#containers-and-commands</a></p></td>
<td class="tableblock halign-left valign-top"><p class="tableblock">false</p></td>
<td class="tableblock halign-left valign-top"><p class="tableblock">string array</p></td>
<td class="tableblock halign-left valign-top"></td>
</tr>
<tr>
<td class="tableblock halign-left valign-top"><p class="tableblock">workingDir</p></td>
<td class="tableblock halign-left valign-top"><p class="tableblock">Container&#8217;s working directory. If not specified, the container runtime&#8217;s default will be used, which might be configured in the container image. Cannot be updated.</p></td>
<td class="tableblock halign-left valign-top"><p class="tableblock">false</p></td>
<td class="tableblock halign-left valign-top"><p class="tableblock">string</p></td>
<td class="tableblock halign-left valign-top"></td>
</tr>
<tr>
<td class="tableblock halign-left valign-top"><p class="tableblock">ports</p></td>
<td class="tableblock halign-left valign-top"><p class="tableblock">List of ports to expose from the container. Exposing a port here gives the system additional information about the network connections a container uses, but is primarily informational. Not specifying a port here DOES NOT prevent that port from being exposed. Any port which is listening on the default "0.0.0.0" address inside a container will be accessible from the network. Cannot be updated.</p></td>
<td class="tableblock halign-left valign-top"><p class="tableblock">false</p></td>
<td class="tableblock halign-left valign-top"><p class="tableblock"><a href="#_v1_containerport">v1.ContainerPort</a> array</p></td>
<td class="tableblock halign-left valign-top"></td>
</tr>
<tr>
<td class="tableblock halign-left valign-top"><p class="tableblock">envFrom</p></td>
<td class="tableblock halign-left valign-top"><p class="tableblock">List of sources to populate environment variables in the container. The keys defined within a source must be a C_IDENTIFIER. An invalid key will prevent the container from starting. When a key exists in multiple sources, the value associated with the last source will take precedence. Values defined by an Env with a duplicate key will take precedence. Cannot be updated.</p></td>
<td class="tableblock halign-left valign-top"><p class="tableblock">false</p></td>
<td class="tableblock halign-left valign-top"><p class="tableblock"><a href="#_v1_envfromsource">v1.EnvFromSource</a> array</p></td>
<td class="tableblock halign-left valign-top"></td>
</tr>
<tr>
<td class="tableblock halign-left valign-top"><p class="tableblock">env</p></td>
<td class="tableblock halign-left valign-top"><p class="tableblock">List of environment variables to set in the container. Cannot be updated.</p></td>
<td class="tableblock halign-left valign-top"><p class="tableblock">false</p></td>
<td class="tableblock halign-left valign-top"><p class="tableblock"><a href="#_v1_envvar">v1.EnvVar</a> array</p></td>
<td class="tableblock halign-left valign-top"></td>
</tr>
<tr>
<td class="tableblock halign-left valign-top"><p class="tableblock">resources</p></td>
<td class="tableblock halign-left valign-top"><p class="tableblock">Compute Resources required by this container. Cannot be updated. More info: <a href="http://kubernetes.io/docs/user-guide/persistent-volumes#resources">http://kubernetes.io/docs/user-guide/persistent-volumes#resources</a></p></td>
<td class="tableblock halign-left valign-top"><p class="tableblock">false</p></td>
<td class="tableblock halign-left valign-top"><p class="tableblock"><a href="#_v1_resourcerequirements">v1.ResourceRequirements</a></p></td>
<td class="tableblock halign-left valign-top"></td>
</tr>
<tr>
<td class="tableblock halign-left valign-top"><p class="tableblock">volumeMounts</p></td>
<td class="tableblock halign-left valign-top"><p class="tableblock">Pod volumes to mount into the container&#8217;s filesystem. Cannot be updated.</p></td>
<td class="tableblock halign-left valign-top"><p class="tableblock">false</p></td>
<td class="tableblock halign-left valign-top"><p class="tableblock"><a href="#_v1_volumemount">v1.VolumeMount</a> array</p></td>
<td class="tableblock halign-left valign-top"></td>
</tr>
<tr>
<td class="tableblock halign-left valign-top"><p class="tableblock">livenessProbe</p></td>
<td class="tableblock halign-left valign-top"><p class="tableblock">Periodic probe of container liveness. Container will be restarted if the probe fails. Cannot be updated. More info: <a href="http://kubernetes.io/docs/user-guide/pod-states#container-probes">http://kubernetes.io/docs/user-guide/pod-states#container-probes</a></p></td>
<td class="tableblock halign-left valign-top"><p class="tableblock">false</p></td>
<td class="tableblock halign-left valign-top"><p class="tableblock"><a href="#_v1_probe">v1.Probe</a></p></td>
<td class="tableblock halign-left valign-top"></td>
</tr>
<tr>
<td class="tableblock halign-left valign-top"><p class="tableblock">readinessProbe</p></td>
<td class="tableblock halign-left valign-top"><p class="tableblock">Periodic probe of container service readiness. Container will be removed from service endpoints if the probe fails. Cannot be updated. More info: <a href="http://kubernetes.io/docs/user-guide/pod-states#container-probes">http://kubernetes.io/docs/user-guide/pod-states#container-probes</a></p></td>
<td class="tableblock halign-left valign-top"><p class="tableblock">false</p></td>
<td class="tableblock halign-left valign-top"><p class="tableblock"><a href="#_v1_probe">v1.Probe</a></p></td>
<td class="tableblock halign-left valign-top"></td>
</tr>
<tr>
<td class="tableblock halign-left valign-top"><p class="tableblock">lifecycle</p></td>
<td class="tableblock halign-left valign-top"><p class="tableblock">Actions that the management system should take in response to container lifecycle events. Cannot be updated.</p></td>
<td class="tableblock halign-left valign-top"><p class="tableblock">false</p></td>
<td class="tableblock halign-left valign-top"><p class="tableblock"><a href="#_v1_lifecycle">v1.Lifecycle</a></p></td>
<td class="tableblock halign-left valign-top"></td>
</tr>
<tr>
<td class="tableblock halign-left valign-top"><p class="tableblock">terminationMessagePath</p></td>
<td class="tableblock halign-left valign-top"><p class="tableblock">Optional: Path at which the file to which the container&#8217;s termination message will be written is mounted into the container&#8217;s filesystem. Message written is intended to be brief final status, such as an assertion failure message. Will be truncated by the node if greater than 4096 bytes. The total message length across all containers will be limited to 12kb. Defaults to /dev/termination-log. Cannot be updated.</p></td>
<td class="tableblock halign-left valign-top"><p class="tableblock">false</p></td>
<td class="tableblock halign-left valign-top"><p class="tableblock">string</p></td>
<td class="tableblock halign-left valign-top"></td>
</tr>
<tr>
<td class="tableblock halign-left valign-top"><p class="tableblock">terminationMessagePolicy</p></td>
<td class="tableblock halign-left valign-top"><p class="tableblock">Indicate how the termination message should be populated. File will use the contents of terminationMessagePath to populate the container status message on both success and failure. FallbackToLogsOnError will use the last chunk of container log output if the termination message file is empty and the container exited with an error. The log output is limited to 2048 bytes or 80 lines, whichever is smaller. Defaults to File. Cannot be updated.</p></td>
<td class="tableblock halign-left valign-top"><p class="tableblock">false</p></td>
<td class="tableblock halign-left valign-top"><p class="tableblock">string</p></td>
<td class="tableblock halign-left valign-top"></td>
</tr>
<tr>
<td class="tableblock halign-left valign-top"><p class="tableblock">imagePullPolicy</p></td>
<td class="tableblock halign-left valign-top"><p class="tableblock">Image pull policy. One of Always, Never, IfNotPresent. Defaults to Always if :latest tag is specified, or IfNotPresent otherwise. Cannot be updated. More info: <a href="http://kubernetes.io/docs/user-guide/images#updating-images">http://kubernetes.io/docs/user-guide/images#updating-images</a></p></td>
<td class="tableblock halign-left valign-top"><p class="tableblock">false</p></td>
<td class="tableblock halign-left valign-top"><p class="tableblock">string</p></td>
<td class="tableblock halign-left valign-top"></td>
</tr>
<tr>
<td class="tableblock halign-left valign-top"><p class="tableblock">securityContext</p></td>
<td class="tableblock halign-left valign-top"><p class="tableblock">Security options the pod should run with. More info: <a href="http://releases.k8s.io/HEAD/docs/design/security_context.md">http://releases.k8s.io/HEAD/docs/design/security_context.md</a></p></td>
<td class="tableblock halign-left valign-top"><p class="tableblock">false</p></td>
<td class="tableblock halign-left valign-top"><p class="tableblock"><a href="#_v1_securitycontext">v1.SecurityContext</a></p></td>
<td class="tableblock halign-left valign-top"></td>
</tr>
<tr>
<td class="tableblock halign-left valign-top"><p class="tableblock">stdin</p></td>
<td class="tableblock halign-left valign-top"><p class="tableblock">Whether this container should allocate a buffer for stdin in the container runtime. If this is not set, reads from stdin in the container will always result in EOF. Default is false.</p></td>
<td class="tableblock halign-left valign-top"><p class="tableblock">false</p></td>
<td class="tableblock halign-left valign-top"><p class="tableblock">boolean</p></td>
<td class="tableblock halign-left valign-top"><p class="tableblock">false</p></td>
</tr>
<tr>
<td class="tableblock halign-left valign-top"><p class="tableblock">stdinOnce</p></td>
<td class="tableblock halign-left valign-top"><p class="tableblock">Whether the container runtime should close the stdin channel after it has been opened by a single attach. When stdin is true the stdin stream will remain open across multiple attach sessions. If stdinOnce is set to true, stdin is opened on container start, is empty until the first client attaches to stdin, and then remains open and accepts data until the client disconnects, at which time stdin is closed and remains closed until the container is restarted. If this flag is false, a container processes that reads from stdin will never receive an EOF. Default is false</p></td>
<td class="tableblock halign-left valign-top"><p class="tableblock">false</p></td>
<td class="tableblock halign-left valign-top"><p class="tableblock">boolean</p></td>
<td class="tableblock halign-left valign-top"><p class="tableblock">false</p></td>
</tr>
<tr>
<td class="tableblock halign-left valign-top"><p class="tableblock">tty</p></td>
<td class="tableblock halign-left valign-top"><p class="tableblock">Whether this container should allocate a TTY for itself, also requires <em>stdin</em> to be true. Default is false.</p></td>
<td class="tableblock halign-left valign-top"><p class="tableblock">false</p></td>
<td class="tableblock halign-left valign-top"><p class="tableblock">boolean</p></td>
<td class="tableblock halign-left valign-top"><p class="tableblock">false</p></td>
</tr>
</tbody>
</table>

</div>
<div class="sect2">
<h3 id="_v1_podsecuritycontext">v1.PodSecurityContext</h3>
<div class="paragraph">
<p>PodSecurityContext holds pod-level security attributes and common container settings. Some fields are also present in container.securityContext.  Field values of container.securityContext take precedence over field values of PodSecurityContext.</p>
</div>
<table class="tableblock frame-all grid-all" style="width:100%; ">
<colgroup>
<col style="width:20%;">
<col style="width:20%;">
<col style="width:20%;">
<col style="width:20%;">
<col style="width:20%;"> 
</colgroup>
<thead>
<tr>
<th class="tableblock halign-left valign-top">Name</th>
<th class="tableblock halign-left valign-top">Description</th>
<th class="tableblock halign-left valign-top">Required</th>
<th class="tableblock halign-left valign-top">Schema</th>
<th class="tableblock halign-left valign-top">Default</th>
</tr>
</thead>
<tbody>
<tr>
<td class="tableblock halign-left valign-top"><p class="tableblock">seLinuxOptions</p></td>
<td class="tableblock halign-left valign-top"><p class="tableblock">The SELinux context to be applied to all containers. If unspecified, the container runtime will allocate a random SELinux context for each container.  May also be set in SecurityContext.  If set in both SecurityContext and PodSecurityContext, the value specified in SecurityContext takes precedence for that container.</p></td>
<td class="tableblock halign-left valign-top"><p class="tableblock">false</p></td>
<td class="tableblock halign-left valign-top"><p class="tableblock"><a href="#_v1_selinuxoptions">v1.SELinuxOptions</a></p></td>
<td class="tableblock halign-left valign-top"></td>
</tr>
<tr>
<td class="tableblock halign-left valign-top"><p class="tableblock">runAsUser</p></td>
<td class="tableblock halign-left valign-top"><p class="tableblock">The UID to run the entrypoint of the container process. Defaults to user specified in image metadata if unspecified. May also be set in SecurityContext.  If set in both SecurityContext and PodSecurityContext, the value specified in SecurityContext takes precedence for that container.</p></td>
<td class="tableblock halign-left valign-top"><p class="tableblock">false</p></td>
<td class="tableblock halign-left valign-top"><p class="tableblock">integer (int64)</p></td>
<td class="tableblock halign-left valign-top"></td>
</tr>
<tr>
<td class="tableblock halign-left valign-top"><p class="tableblock">runAsNonRoot</p></td>
<td class="tableblock halign-left valign-top"><p class="tableblock">Indicates that the container must run as a non-root user. If true, the Kubelet will validate the image at runtime to ensure that it does not run as UID 0 (root) and fail to start the container if it does. If unset or false, no such validation will be performed. May also be set in SecurityContext.  If set in both SecurityContext and PodSecurityContext, the value specified in SecurityContext takes precedence.</p></td>
<td class="tableblock halign-left valign-top"><p class="tableblock">false</p></td>
<td class="tableblock halign-left valign-top"><p class="tableblock">boolean</p></td>
<td class="tableblock halign-left valign-top"><p class="tableblock">false</p></td>
</tr>
<tr>
<td class="tableblock halign-left valign-top"><p class="tableblock">supplementalGroups</p></td>
<td class="tableblock halign-left valign-top"><p class="tableblock">A list of groups applied to the first process run in each container, in addition to the container&#8217;s primary GID.  If unspecified, no groups will be added to any container.</p></td>
<td class="tableblock halign-left valign-top"><p class="tableblock">false</p></td>
<td class="tableblock halign-left valign-top"><p class="tableblock">integer (int32) array</p></td>
<td class="tableblock halign-left valign-top"></td>
</tr>
<tr>
<td class="tableblock halign-left valign-top"><p class="tableblock">fsGroup</p></td>
<td class="tableblock halign-left valign-top"><p class="tableblock">A special supplemental group that applies to all containers in a pod. Some volume types allow the Kubelet to change the ownership of that volume to be owned by the pod:<br>
<br>
1. The owning GID will be the FSGroup 2. The setgid bit is set (new files created in the volume will be owned by FSGroup) 3. The permission bits are OR&#8217;d with rw-rw</p></td>
<td class="tableblock halign-left valign-top"><p class="tableblock">false</p></td>
<td class="tableblock halign-left valign-top"><p class="tableblock">integer (int64)</p></td>
<td class="tableblock halign-left valign-top"></td>
</tr>
</tbody>
</table>

</div>
<div class="sect2">
<h3 id="_v1_execaction">v1.ExecAction</h3>
<div class="paragraph">
<p>ExecAction describes a "run in container" action.</p>
</div>
<table class="tableblock frame-all grid-all" style="width:100%; ">
<colgroup>
<col style="width:20%;">
<col style="width:20%;">
<col style="width:20%;">
<col style="width:20%;">
<col style="width:20%;"> 
</colgroup>
<thead>
<tr>
<th class="tableblock halign-left valign-top">Name</th>
<th class="tableblock halign-left valign-top">Description</th>
<th class="tableblock halign-left valign-top">Required</th>
<th class="tableblock halign-left valign-top">Schema</th>
<th class="tableblock halign-left valign-top">Default</th>
</tr>
</thead>
<tbody>
<tr>
<td class="tableblock halign-left valign-top"><p class="tableblock">command</p></td>
<td class="tableblock halign-left valign-top"><p class="tableblock">Command is the command line to execute inside the container, the working directory for the command  is root (<em>/</em>) in the container&#8217;s filesystem. The command is simply exec&#8217;d, it is not run inside a shell, so traditional shell instructions ('</p></td>
<td class="tableblock halign-left valign-top"><p class="tableblock">', etc) won&#8217;t work. To use a shell, you need to explicitly call out to that shell. Exit status of 0 is treated as live/healthy and non-zero is unhealthy.</p></td>
<td class="tableblock halign-left valign-top"><p class="tableblock">false</p></td>
<td class="tableblock halign-left valign-top"><p class="tableblock">string array</p></td>
</tr>
</tbody>
</table>

</div>
<div class="sect2">
<h3 id="_v1_jobstatus">v1.JobStatus</h3>
<div class="paragraph">
<p>JobStatus represents the current state of a Job.</p>
</div>
<table class="tableblock frame-all grid-all" style="width:100%; ">
<colgroup>
<col style="width:20%;">
<col style="width:20%;">
<col style="width:20%;">
<col style="width:20%;">
<col style="width:20%;"> 
</colgroup>
<thead>
<tr>
<th class="tableblock halign-left valign-top">Name</th>
<th class="tableblock halign-left valign-top">Description</th>
<th class="tableblock halign-left valign-top">Required</th>
<th class="tableblock halign-left valign-top">Schema</th>
<th class="tableblock halign-left valign-top">Default</th>
</tr>
</thead>
<tbody>
<tr>
<td class="tableblock halign-left valign-top"><p class="tableblock">conditions</p></td>
<td class="tableblock halign-left valign-top"><p class="tableblock">Conditions represent the latest available observations of an object&#8217;s current state. More info: <a href="http://kubernetes.io/docs/user-guide/jobs">http://kubernetes.io/docs/user-guide/jobs</a></p></td>
<td class="tableblock halign-left valign-top"><p class="tableblock">false</p></td>
<td class="tableblock halign-left valign-top"><p class="tableblock"><a href="#_v1_jobcondition">v1.JobCondition</a> array</p></td>
<td class="tableblock halign-left valign-top"></td>
</tr>
<tr>
<td class="tableblock halign-left valign-top"><p class="tableblock">startTime</p></td>
<td class="tableblock halign-left valign-top"><p class="tableblock">StartTime represents time when the job was acknowledged by the Job Manager. It is not guaranteed to be set in happens-before order across separate operations. It is represented in RFC3339 form and is in UTC.</p></td>
<td class="tableblock halign-left valign-top"><p class="tableblock">false</p></td>
<td class="tableblock halign-left valign-top"><p class="tableblock">string</p></td>
<td class="tableblock halign-left valign-top"></td>
</tr>
<tr>
<td class="tableblock halign-left valign-top"><p class="tableblock">completionTime</p></td>
<td class="tableblock halign-left valign-top"><p class="tableblock">CompletionTime represents time when the job was completed. It is not guaranteed to be set in happens-before order across separate operations. It is represented in RFC3339 form and is in UTC.</p></td>
<td class="tableblock halign-left valign-top"><p class="tableblock">false</p></td>
<td class="tableblock halign-left valign-top"><p class="tableblock">string</p></td>
<td class="tableblock halign-left valign-top"></td>
</tr>
<tr>
<td class="tableblock halign-left valign-top"><p class="tableblock">active</p></td>
<td class="tableblock halign-left valign-top"><p class="tableblock">Active is the number of actively running pods.</p></td>
<td class="tableblock halign-left valign-top"><p class="tableblock">false</p></td>
<td class="tableblock halign-left valign-top"><p class="tableblock">integer (int32)</p></td>
<td class="tableblock halign-left valign-top"></td>
</tr>
<tr>
<td class="tableblock halign-left valign-top"><p class="tableblock">succeeded</p></td>
<td class="tableblock halign-left valign-top"><p class="tableblock">Succeeded is the number of pods which reached Phase Succeeded.</p></td>
<td class="tableblock halign-left valign-top"><p class="tableblock">false</p></td>
<td class="tableblock halign-left valign-top"><p class="tableblock">integer (int32)</p></td>
<td class="tableblock halign-left valign-top"></td>
</tr>
<tr>
<td class="tableblock halign-left valign-top"><p class="tableblock">failed</p></td>
<td class="tableblock halign-left valign-top"><p class="tableblock">Failed is the number of pods which reached Phase Failed.</p></td>
<td class="tableblock halign-left valign-top"><p class="tableblock">false</p></td>
<td class="tableblock halign-left valign-top"><p class="tableblock">integer (int32)</p></td>
<td class="tableblock halign-left valign-top"></td>
</tr>
</tbody>
</table>

</div>
<div class="sect2">
<h3 id="_v1_objectmeta">v1.ObjectMeta</h3>
<div class="paragraph">
<p>ObjectMeta is metadata that all persisted resources must have, which includes all objects users must create.</p>
</div>
<table class="tableblock frame-all grid-all" style="width:100%; ">
<colgroup>
<col style="width:20%;">
<col style="width:20%;">
<col style="width:20%;">
<col style="width:20%;">
<col style="width:20%;"> 
</colgroup>
<thead>
<tr>
<th class="tableblock halign-left valign-top">Name</th>
<th class="tableblock halign-left valign-top">Description</th>
<th class="tableblock halign-left valign-top">Required</th>
<th class="tableblock halign-left valign-top">Schema</th>
<th class="tableblock halign-left valign-top">Default</th>
</tr>
</thead>
<tbody>
<tr>
<td class="tableblock halign-left valign-top"><p class="tableblock">name</p></td>
<td class="tableblock halign-left valign-top"><p class="tableblock">Name must be unique within a namespace. Is required when creating resources, although some resources may allow a client to request the generation of an appropriate name automatically. Name is primarily intended for creation idempotence and configuration definition. Cannot be updated. More info: <a href="http://kubernetes.io/docs/user-guide/identifiers#names">http://kubernetes.io/docs/user-guide/identifiers#names</a></p></td>
<td class="tableblock halign-left valign-top"><p class="tableblock">false</p></td>
<td class="tableblock halign-left valign-top"><p class="tableblock">string</p></td>
<td class="tableblock halign-left valign-top"></td>
</tr>
<tr>
<td class="tableblock halign-left valign-top"><p class="tableblock">generateName</p></td>
<td class="tableblock halign-left valign-top"><p class="tableblock">GenerateName is an optional prefix, used by the server, to generate a unique name ONLY IF the Name field has not been provided. If this field is used, the name returned to the client will be different than the name passed. This value will also be combined with a unique suffix. The provided value has the same validation rules as the Name field, and may be truncated by the length of the suffix required to make the value unique on the server.<br>
<br>
If this field is specified and the generated name exists, the server will NOT return a 409 - instead, it will either return 201 Created or 500 with Reason ServerTimeout indicating a unique name could not be found in the time allotted, and the client should retry (optionally after the time indicated in the Retry-After header).<br>
<br>
Applied only if Name is not specified. More info: <a href="http://releases.k8s.io/HEAD/docs/devel/api-conventions.md#idempotency">http://releases.k8s.io/HEAD/docs/devel/api-conventions.md#idempotency</a></p></td>
<td class="tableblock halign-left valign-top"><p class="tableblock">false</p></td>
<td class="tableblock halign-left valign-top"><p class="tableblock">string</p></td>
<td class="tableblock halign-left valign-top"></td>
</tr>
<tr>
<td class="tableblock halign-left valign-top"><p class="tableblock">namespace</p></td>
<td class="tableblock halign-left valign-top"><p class="tableblock">Namespace defines the space within each name must be unique. An empty namespace is equivalent to the "default" namespace, but "default" is the canonical representation. Not all objects are required to be scoped to a namespace - the value of this field for those objects will be empty.<br>
<br>
Must be a DNS_LABEL. Cannot be updated. More info: <a href="http://kubernetes.io/docs/user-guide/namespaces">http://kubernetes.io/docs/user-guide/namespaces</a></p></td>
<td class="tableblock halign-left valign-top"><p class="tableblock">false</p></td>
<td class="tableblock halign-left valign-top"><p class="tableblock">string</p></td>
<td class="tableblock halign-left valign-top"></td>
</tr>
<tr>
<td class="tableblock halign-left valign-top"><p class="tableblock">selfLink</p></td>
<td class="tableblock halign-left valign-top"><p class="tableblock">SelfLink is a URL representing this object. Populated by the system. Read-only.</p></td>
<td class="tableblock halign-left valign-top"><p class="tableblock">false</p></td>
<td class="tableblock halign-left valign-top"><p class="tableblock">string</p></td>
<td class="tableblock halign-left valign-top"></td>
</tr>
<tr>
<td class="tableblock halign-left valign-top"><p class="tableblock">uid</p></td>
<td class="tableblock halign-left valign-top"><p class="tableblock">UID is the unique in time and space value for this object. It is typically generated by the server on successful creation of a resource and is not allowed to change on PUT operations.<br>
<br>
Populated by the system. Read-only. More info: <a href="http://kubernetes.io/docs/user-guide/identifiers#uids">http://kubernetes.io/docs/user-guide/identifiers#uids</a></p></td>
<td class="tableblock halign-left valign-top"><p class="tableblock">false</p></td>
<td class="tableblock halign-left valign-top"><p class="tableblock">string</p></td>
<td class="tableblock halign-left valign-top"></td>
</tr>
<tr>
<td class="tableblock halign-left valign-top"><p class="tableblock">resourceVersion</p></td>
<td class="tableblock halign-left valign-top"><p class="tableblock">An opaque value that represents the internal version of this object that can be used by clients to determine when objects have changed. May be used for optimistic concurrency, change detection, and the watch operation on a resource or set of resources. Clients must treat these values as opaque and passed unmodified back to the server. They may only be valid for a particular resource or set of resources.<br>
<br>
Populated by the system. Read-only. Value must be treated as opaque by clients and . More info: <a href="http://releases.k8s.io/HEAD/docs/devel/api-conventions.md#concurrency-control-and-consistency">http://releases.k8s.io/HEAD/docs/devel/api-conventions.md#concurrency-control-and-consistency</a></p></td>
<td class="tableblock halign-left valign-top"><p class="tableblock">false</p></td>
<td class="tableblock halign-left valign-top"><p class="tableblock">string</p></td>
<td class="tableblock halign-left valign-top"></td>
</tr>
<tr>
<td class="tableblock halign-left valign-top"><p class="tableblock">generation</p></td>
<td class="tableblock halign-left valign-top"><p class="tableblock">A sequence number representing a specific generation of the desired state. Populated by the system. Read-only.</p></td>
<td class="tableblock halign-left valign-top"><p class="tableblock">false</p></td>
<td class="tableblock halign-left valign-top"><p class="tableblock">integer (int64)</p></td>
<td class="tableblock halign-left valign-top"></td>
</tr>
<tr>
<td class="tableblock halign-left valign-top"><p class="tableblock">creationTimestamp</p></td>
<td class="tableblock halign-left valign-top"><p class="tableblock">CreationTimestamp is a timestamp representing the server time when this object was created. It is not guaranteed to be set in happens-before order across separate operations. Clients may not set this value. It is represented in RFC3339 form and is in UTC.<br>
<br>
Populated by the system. Read-only. Null for lists. More info: <a href="http://releases.k8s.io/HEAD/docs/devel/api-conventions.md#metadata">http://releases.k8s.io/HEAD/docs/devel/api-conventions.md#metadata</a></p></td>
<td class="tableblock halign-left valign-top"><p class="tableblock">false</p></td>
<td class="tableblock halign-left valign-top"><p class="tableblock">string</p></td>
<td class="tableblock halign-left valign-top"></td>
</tr>
<tr>
<td class="tableblock halign-left valign-top"><p class="tableblock">deletionTimestamp</p></td>
<td class="tableblock halign-left valign-top"><p class="tableblock">DeletionTimestamp is RFC 3339 date and time at which this resource will be deleted. This field is set by the server when a graceful deletion is requested by the user, and is not directly settable by a client. The resource is expected to be deleted (no longer visible from resource lists, and not reachable by name) after the time in this field. Once set, this value may not be unset or be set further into the future, although it may be shortened or the resource may be deleted prior to this time. For example, a user may request that a pod is deleted in 30 seconds. The Kubelet will react by sending a graceful termination signal to the containers in the pod. After that 30 seconds, the Kubelet will send a hard termination signal (SIGKILL) to the container and after cleanup, remove the pod from the API. In the presence of network partitions, this object may still exist after this timestamp, until an administrator or automated process can determine the resource is fully terminated. If not set, graceful deletion of the object has not been requested.<br>
<br>
Populated by the system when a graceful deletion is requested. Read-only. More info: <a href="http://releases.k8s.io/HEAD/docs/devel/api-conventions.md#metadata">http://releases.k8s.io/HEAD/docs/devel/api-conventions.md#metadata</a></p></td>
<td class="tableblock halign-left valign-top"><p class="tableblock">false</p></td>
<td class="tableblock halign-left valign-top"><p class="tableblock">string</p></td>
<td class="tableblock halign-left valign-top"></td>
</tr>
<tr>
<td class="tableblock halign-left valign-top"><p class="tableblock">deletionGracePeriodSeconds</p></td>
<td class="tableblock halign-left valign-top"><p class="tableblock">Number of seconds allowed for this object to gracefully terminate before it will be removed from the system. Only set when deletionTimestamp is also set. May only be shortened. Read-only.</p></td>
<td class="tableblock halign-left valign-top"><p class="tableblock">false</p></td>
<td class="tableblock halign-left valign-top"><p class="tableblock">integer (int64)</p></td>
<td class="tableblock halign-left valign-top"></td>
</tr>
<tr>
<td class="tableblock halign-left valign-top"><p class="tableblock">labels</p></td>
<td class="tableblock halign-left valign-top"><p class="tableblock">Map of string keys and values that can be used to organize and categorize (scope and select) objects. May match selectors of replication controllers and services. More info: <a href="http://kubernetes.io/docs/user-guide/labels">http://kubernetes.io/docs/user-guide/labels</a></p></td>
<td class="tableblock halign-left valign-top"><p class="tableblock">false</p></td>
<td class="tableblock halign-left valign-top"><p class="tableblock">object</p></td>
<td class="tableblock halign-left valign-top"></td>
</tr>
<tr>
<td class="tableblock halign-left valign-top"><p class="tableblock">annotations</p></td>
<td class="tableblock halign-left valign-top"><p class="tableblock">Annotations is an unstructured key value map stored with a resource that may be set by external tools to store and retrieve arbitrary metadata. They are not queryable and should be preserved when modifying objects. More info: <a href="http://kubernetes.io/docs/user-guide/annotations">http://kubernetes.io/docs/user-guide/annotations</a></p></td>
<td class="tableblock halign-left valign-top"><p class="tableblock">false</p></td>
<td class="tableblock halign-left valign-top"><p class="tableblock">object</p></td>
<td class="tableblock halign-left valign-top"></td>
</tr>
<tr>
<td class="tableblock halign-left valign-top"><p class="tableblock">ownerReferences</p></td>
<td class="tableblock halign-left valign-top"><p class="tableblock">List of objects depended by this object. If ALL objects in the list have been deleted, this object will be garbage collected. If this object is managed by a controller, then an entry in this list will point to this controller, with the controller field set to true. There cannot be more than one managing controller.</p></td>
<td class="tableblock halign-left valign-top"><p class="tableblock">false</p></td>
<td class="tableblock halign-left valign-top"><p class="tableblock"><a href="#_v1_ownerreference">v1.OwnerReference</a> array</p></td>
<td class="tableblock halign-left valign-top"></td>
</tr>
<tr>
<td class="tableblock halign-left valign-top"><p class="tableblock">finalizers</p></td>
<td class="tableblock halign-left valign-top"><p class="tableblock">Must be empty before the object is deleted from the registry. Each entry is an identifier for the responsible component that will remove the entry from the list. If the deletionTimestamp of the object is non-nil, entries in this list can only be removed.</p></td>
<td class="tableblock halign-left valign-top"><p class="tableblock">false</p></td>
<td class="tableblock halign-left valign-top"><p class="tableblock">string array</p></td>
<td class="tableblock halign-left valign-top"></td>
</tr>
<tr>
<td class="tableblock halign-left valign-top"><p class="tableblock">clusterName</p></td>
<td class="tableblock halign-left valign-top"><p class="tableblock">The name of the cluster which the object belongs to. This is used to distinguish resources with same name and namespace in different clusters. This field is not set anywhere right now and apiserver is going to ignore it if set in create or update request.</p></td>
<td class="tableblock halign-left valign-top"><p class="tableblock">false</p></td>
<td class="tableblock halign-left valign-top"><p class="tableblock">string</p></td>
<td class="tableblock halign-left valign-top"></td>
</tr>
</tbody>
</table>

</div>
<div class="sect2">
<h3 id="_v1_ownerreference">v1.OwnerReference</h3>
<div class="paragraph">
<p>OwnerReference contains enough information to let you identify an owning object. Currently, an owning object must be in the same namespace, so there is no namespace field.</p>
</div>
<table class="tableblock frame-all grid-all" style="width:100%; ">
<colgroup>
<col style="width:20%;">
<col style="width:20%;">
<col style="width:20%;">
<col style="width:20%;">
<col style="width:20%;"> 
</colgroup>
<thead>
<tr>
<th class="tableblock halign-left valign-top">Name</th>
<th class="tableblock halign-left valign-top">Description</th>
<th class="tableblock halign-left valign-top">Required</th>
<th class="tableblock halign-left valign-top">Schema</th>
<th class="tableblock halign-left valign-top">Default</th>
</tr>
</thead>
<tbody>
<tr>
<td class="tableblock halign-left valign-top"><p class="tableblock">apiVersion</p></td>
<td class="tableblock halign-left valign-top"><p class="tableblock">API version of the referent.</p></td>
<td class="tableblock halign-left valign-top"><p class="tableblock">true</p></td>
<td class="tableblock halign-left valign-top"><p class="tableblock">string</p></td>
<td class="tableblock halign-left valign-top"></td>
</tr>
<tr>
<td class="tableblock halign-left valign-top"><p class="tableblock">kind</p></td>
<td class="tableblock halign-left valign-top"><p class="tableblock">Kind of the referent. More info: <a href="http://releases.k8s.io/HEAD/docs/devel/api-conventions.md#types-kinds">http://releases.k8s.io/HEAD/docs/devel/api-conventions.md#types-kinds</a></p></td>
<td class="tableblock halign-left valign-top"><p class="tableblock">true</p></td>
<td class="tableblock halign-left valign-top"><p class="tableblock">string</p></td>
<td class="tableblock halign-left valign-top"></td>
</tr>
<tr>
<td class="tableblock halign-left valign-top"><p class="tableblock">name</p></td>
<td class="tableblock halign-left valign-top"><p class="tableblock">Name of the referent. More info: <a href="http://kubernetes.io/docs/user-guide/identifiers#names">http://kubernetes.io/docs/user-guide/identifiers#names</a></p></td>
<td class="tableblock halign-left valign-top"><p class="tableblock">true</p></td>
<td class="tableblock halign-left valign-top"><p class="tableblock">string</p></td>
<td class="tableblock halign-left valign-top"></td>
</tr>
<tr>
<td class="tableblock halign-left valign-top"><p class="tableblock">uid</p></td>
<td class="tableblock halign-left valign-top"><p class="tableblock">UID of the referent. More info: <a href="http://kubernetes.io/docs/user-guide/identifiers#uids">http://kubernetes.io/docs/user-guide/identifiers#uids</a></p></td>
<td class="tableblock halign-left valign-top"><p class="tableblock">true</p></td>
<td class="tableblock halign-left valign-top"><p class="tableblock">string</p></td>
<td class="tableblock halign-left valign-top"></td>
</tr>
<tr>
<td class="tableblock halign-left valign-top"><p class="tableblock">controller</p></td>
<td class="tableblock halign-left valign-top"><p class="tableblock">If true, this reference points to the managing controller.</p></td>
<td class="tableblock halign-left valign-top"><p class="tableblock">false</p></td>
<td class="tableblock halign-left valign-top"><p class="tableblock">boolean</p></td>
<td class="tableblock halign-left valign-top"><p class="tableblock">false</p></td>
</tr>
</tbody>
</table>

</div>
<div class="sect2">
<h3 id="_v1_apiresource">v1.APIResource</h3>
<div class="paragraph">
<p>APIResource specifies the name of a resource and whether it is namespaced.</p>
</div>
<table class="tableblock frame-all grid-all" style="width:100%; ">
<colgroup>
<col style="width:20%;">
<col style="width:20%;">
<col style="width:20%;">
<col style="width:20%;">
<col style="width:20%;"> 
</colgroup>
<thead>
<tr>
<th class="tableblock halign-left valign-top">Name</th>
<th class="tableblock halign-left valign-top">Description</th>
<th class="tableblock halign-left valign-top">Required</th>
<th class="tableblock halign-left valign-top">Schema</th>
<th class="tableblock halign-left valign-top">Default</th>
</tr>
</thead>
<tbody>
<tr>
<td class="tableblock halign-left valign-top"><p class="tableblock">name</p></td>
<td class="tableblock halign-left valign-top"><p class="tableblock">name is the name of the resource.</p></td>
<td class="tableblock halign-left valign-top"><p class="tableblock">true</p></td>
<td class="tableblock halign-left valign-top"><p class="tableblock">string</p></td>
<td class="tableblock halign-left valign-top"></td>
</tr>
<tr>
<td class="tableblock halign-left valign-top"><p class="tableblock">namespaced</p></td>
<td class="tableblock halign-left valign-top"><p class="tableblock">namespaced indicates if a resource is namespaced or not.</p></td>
<td class="tableblock halign-left valign-top"><p class="tableblock">true</p></td>
<td class="tableblock halign-left valign-top"><p class="tableblock">boolean</p></td>
<td class="tableblock halign-left valign-top"><p class="tableblock">false</p></td>
</tr>
<tr>
<td class="tableblock halign-left valign-top"><p class="tableblock">kind</p></td>
<td class="tableblock halign-left valign-top"><p class="tableblock">kind is the kind for the resource (e.g. <em>Foo</em> is the kind for a resource <em>foo</em>)</p></td>
<td class="tableblock halign-left valign-top"><p class="tableblock">true</p></td>
<td class="tableblock halign-left valign-top"><p class="tableblock">string</p></td>
<td class="tableblock halign-left valign-top"></td>
</tr>
<tr>
<td class="tableblock halign-left valign-top"><p class="tableblock">verbs</p></td>
<td class="tableblock halign-left valign-top"><p class="tableblock">verbs is a list of supported kube verbs (this includes get, list, watch, create, update, patch, delete, deletecollection, and proxy)</p></td>
<td class="tableblock halign-left valign-top"><p class="tableblock">true</p></td>
<td class="tableblock halign-left valign-top"><p class="tableblock">string array</p></td>
<td class="tableblock halign-left valign-top"></td>
</tr>
<tr>
<td class="tableblock halign-left valign-top"><p class="tableblock">shortNames</p></td>
<td class="tableblock halign-left valign-top"><p class="tableblock">shortNames is a list of suggested short names of the resource.</p></td>
<td class="tableblock halign-left valign-top"><p class="tableblock">false</p></td>
<td class="tableblock halign-left valign-top"><p class="tableblock">string array</p></td>
<td class="tableblock halign-left valign-top"></td>
</tr>
</tbody>
</table>

</div>
<div class="sect2">
<h3 id="_v1_nodeselectorrequirement">v1.NodeSelectorRequirement</h3>
<div class="paragraph">
<p>A node selector requirement is a selector that contains values, a key, and an operator that relates the key and values.</p>
</div>
<table class="tableblock frame-all grid-all" style="width:100%; ">
<colgroup>
<col style="width:20%;">
<col style="width:20%;">
<col style="width:20%;">
<col style="width:20%;">
<col style="width:20%;"> 
</colgroup>
<thead>
<tr>
<th class="tableblock halign-left valign-top">Name</th>
<th class="tableblock halign-left valign-top">Description</th>
<th class="tableblock halign-left valign-top">Required</th>
<th class="tableblock halign-left valign-top">Schema</th>
<th class="tableblock halign-left valign-top">Default</th>
</tr>
</thead>
<tbody>
<tr>
<td class="tableblock halign-left valign-top"><p class="tableblock">key</p></td>
<td class="tableblock halign-left valign-top"><p class="tableblock">The label key that the selector applies to.</p></td>
<td class="tableblock halign-left valign-top"><p class="tableblock">true</p></td>
<td class="tableblock halign-left valign-top"><p class="tableblock">string</p></td>
<td class="tableblock halign-left valign-top"></td>
</tr>
<tr>
<td class="tableblock halign-left valign-top"><p class="tableblock">operator</p></td>
<td class="tableblock halign-left valign-top"><p class="tableblock">Represents a key&#8217;s relationship to a set of values. Valid operators are In, NotIn, Exists, DoesNotExist. Gt, and Lt.</p></td>
<td class="tableblock halign-left valign-top"><p class="tableblock">true</p></td>
<td class="tableblock halign-left valign-top"><p class="tableblock">string</p></td>
<td class="tableblock halign-left valign-top"></td>
</tr>
<tr>
<td class="tableblock halign-left valign-top"><p class="tableblock">values</p></td>
<td class="tableblock halign-left valign-top"><p class="tableblock">An array of string values. If the operator is In or NotIn, the values array must be non-empty. If the operator is Exists or DoesNotExist, the values array must be empty. If the operator is Gt or Lt, the values array must have a single element, which will be interpreted as an integer. This array is replaced during a strategic merge patch.</p></td>
<td class="tableblock halign-left valign-top"><p class="tableblock">false</p></td>
<td class="tableblock halign-left valign-top"><p class="tableblock">string array</p></td>
<td class="tableblock halign-left valign-top"></td>
</tr>
</tbody>
</table>

</div>
<div class="sect2">
<h3 id="_types_uid">types.UID</h3>

</div>
<div class="sect2">
<h3 id="_v1_hostpathvolumesource">v1.HostPathVolumeSource</h3>
<div class="paragraph">
<p>Represents a host path mapped into a pod. Host path volumes do not support ownership management or SELinux relabeling.</p>
</div>
<table class="tableblock frame-all grid-all" style="width:100%; ">
<colgroup>
<col style="width:20%;">
<col style="width:20%;">
<col style="width:20%;">
<col style="width:20%;">
<col style="width:20%;"> 
</colgroup>
<thead>
<tr>
<th class="tableblock halign-left valign-top">Name</th>
<th class="tableblock halign-left valign-top">Description</th>
<th class="tableblock halign-left valign-top">Required</th>
<th class="tableblock halign-left valign-top">Schema</th>
<th class="tableblock halign-left valign-top">Default</th>
</tr>
</thead>
<tbody>
<tr>
<td class="tableblock halign-left valign-top"><p class="tableblock">path</p></td>
<td class="tableblock halign-left valign-top"><p class="tableblock">Path of the directory on the host. More info: <a href="http://kubernetes.io/docs/user-guide/volumes#hostpath">http://kubernetes.io/docs/user-guide/volumes#hostpath</a></p></td>
<td class="tableblock halign-left valign-top"><p class="tableblock">true</p></td>
<td class="tableblock halign-left valign-top"><p class="tableblock">string</p></td>
<td class="tableblock halign-left valign-top"></td>
</tr>
</tbody>
</table>

</div>
<div class="sect2">
<h3 id="_v1_azurefilevolumesource">v1.AzureFileVolumeSource</h3>
<div class="paragraph">
<p>AzureFile represents an Azure File Service mount on the host and bind mount to the pod.</p>
</div>
<table class="tableblock frame-all grid-all" style="width:100%; ">
<colgroup>
<col style="width:20%;">
<col style="width:20%;">
<col style="width:20%;">
<col style="width:20%;">
<col style="width:20%;"> 
</colgroup>
<thead>
<tr>
<th class="tableblock halign-left valign-top">Name</th>
<th class="tableblock halign-left valign-top">Description</th>
<th class="tableblock halign-left valign-top">Required</th>
<th class="tableblock halign-left valign-top">Schema</th>
<th class="tableblock halign-left valign-top">Default</th>
</tr>
</thead>
<tbody>
<tr>
<td class="tableblock halign-left valign-top"><p class="tableblock">secretName</p></td>
<td class="tableblock halign-left valign-top"><p class="tableblock">the name of secret that contains Azure Storage Account Name and Key</p></td>
<td class="tableblock halign-left valign-top"><p class="tableblock">true</p></td>
<td class="tableblock halign-left valign-top"><p class="tableblock">string</p></td>
<td class="tableblock halign-left valign-top"></td>
</tr>
<tr>
<td class="tableblock halign-left valign-top"><p class="tableblock">shareName</p></td>
<td class="tableblock halign-left valign-top"><p class="tableblock">Share Name</p></td>
<td class="tableblock halign-left valign-top"><p class="tableblock">true</p></td>
<td class="tableblock halign-left valign-top"><p class="tableblock">string</p></td>
<td class="tableblock halign-left valign-top"></td>
</tr>
<tr>
<td class="tableblock halign-left valign-top"><p class="tableblock">readOnly</p></td>
<td class="tableblock halign-left valign-top"><p class="tableblock">Defaults to false (read/write). ReadOnly here will force the ReadOnly setting in VolumeMounts.</p></td>
<td class="tableblock halign-left valign-top"><p class="tableblock">false</p></td>
<td class="tableblock halign-left valign-top"><p class="tableblock">boolean</p></td>
<td class="tableblock halign-left valign-top"><p class="tableblock">false</p></td>
</tr>
</tbody>
</table>

</div>
<div class="sect2">
<h3 id="_v1_iscsivolumesource">v1.ISCSIVolumeSource</h3>
<div class="paragraph">
<p>Represents an ISCSI disk. ISCSI volumes can only be mounted as read/write once. ISCSI volumes support ownership management and SELinux relabeling.</p>
</div>
<table class="tableblock frame-all grid-all" style="width:100%; ">
<colgroup>
<col style="width:20%;">
<col style="width:20%;">
<col style="width:20%;">
<col style="width:20%;">
<col style="width:20%;"> 
</colgroup>
<thead>
<tr>
<th class="tableblock halign-left valign-top">Name</th>
<th class="tableblock halign-left valign-top">Description</th>
<th class="tableblock halign-left valign-top">Required</th>
<th class="tableblock halign-left valign-top">Schema</th>
<th class="tableblock halign-left valign-top">Default</th>
</tr>
</thead>
<tbody>
<tr>
<td class="tableblock halign-left valign-top"><p class="tableblock">targetPortal</p></td>
<td class="tableblock halign-left valign-top"><p class="tableblock">iSCSI target portal. The portal is either an IP or ip_addr:port if the port is other than default (typically TCP ports 860 and 3260).</p></td>
<td class="tableblock halign-left valign-top"><p class="tableblock">true</p></td>
<td class="tableblock halign-left valign-top"><p class="tableblock">string</p></td>
<td class="tableblock halign-left valign-top"></td>
</tr>
<tr>
<td class="tableblock halign-left valign-top"><p class="tableblock">iqn</p></td>
<td class="tableblock halign-left valign-top"><p class="tableblock">Target iSCSI Qualified Name.</p></td>
<td class="tableblock halign-left valign-top"><p class="tableblock">true</p></td>
<td class="tableblock halign-left valign-top"><p class="tableblock">string</p></td>
<td class="tableblock halign-left valign-top"></td>
</tr>
<tr>
<td class="tableblock halign-left valign-top"><p class="tableblock">lun</p></td>
<td class="tableblock halign-left valign-top"><p class="tableblock">iSCSI target lun number.</p></td>
<td class="tableblock halign-left valign-top"><p class="tableblock">true</p></td>
<td class="tableblock halign-left valign-top"><p class="tableblock">integer (int32)</p></td>
<td class="tableblock halign-left valign-top"></td>
</tr>
<tr>
<td class="tableblock halign-left valign-top"><p class="tableblock">iscsiInterface</p></td>
<td class="tableblock halign-left valign-top"><p class="tableblock">Optional: Defaults to <em>default</em> (tcp). iSCSI interface name that uses an iSCSI transport.</p></td>
<td class="tableblock halign-left valign-top"><p class="tableblock">false</p></td>
<td class="tableblock halign-left valign-top"><p class="tableblock">string</p></td>
<td class="tableblock halign-left valign-top"></td>
</tr>
<tr>
<td class="tableblock halign-left valign-top"><p class="tableblock">fsType</p></td>
<td class="tableblock halign-left valign-top"><p class="tableblock">Filesystem type of the volume that you want to mount. Tip: Ensure that the filesystem type is supported by the host operating system. Examples: "ext4", "xfs", "ntfs". Implicitly inferred to be "ext4" if unspecified. More info: <a href="http://kubernetes.io/docs/user-guide/volumes#iscsi">http://kubernetes.io/docs/user-guide/volumes#iscsi</a></p></td>
<td class="tableblock halign-left valign-top"><p class="tableblock">false</p></td>
<td class="tableblock halign-left valign-top"><p class="tableblock">string</p></td>
<td class="tableblock halign-left valign-top"></td>
</tr>
<tr>
<td class="tableblock halign-left valign-top"><p class="tableblock">readOnly</p></td>
<td class="tableblock halign-left valign-top"><p class="tableblock">ReadOnly here will force the ReadOnly setting in VolumeMounts. Defaults to false.</p></td>
<td class="tableblock halign-left valign-top"><p class="tableblock">false</p></td>
<td class="tableblock halign-left valign-top"><p class="tableblock">boolean</p></td>
<td class="tableblock halign-left valign-top"><p class="tableblock">false</p></td>
</tr>
<tr>
<td class="tableblock halign-left valign-top"><p class="tableblock">portals</p></td>
<td class="tableblock halign-left valign-top"><p class="tableblock">iSCSI target portal List. The portal is either an IP or ip_addr:port if the port is other than default (typically TCP ports 860 and 3260).</p></td>
<td class="tableblock halign-left valign-top"><p class="tableblock">false</p></td>
<td class="tableblock halign-left valign-top"><p class="tableblock">string array</p></td>
<td class="tableblock halign-left valign-top"></td>
</tr>
</tbody>
</table>

</div>
<div class="sect2">
<h3 id="_v1_secretprojection">v1.SecretProjection</h3>
<div class="paragraph">
<p>Adapts a secret into a projected volume.</p>
</div>
<div class="paragraph">
<p>The contents of the target Secret&#8217;s Data field will be presented in a projected volume as files using the keys in the Data field as the file names. Note that this is identical to a secret volume source without the default mode.</p>
</div>
<table class="tableblock frame-all grid-all" style="width:100%; ">
<colgroup>
<col style="width:20%;">
<col style="width:20%;">
<col style="width:20%;">
<col style="width:20%;">
<col style="width:20%;"> 
</colgroup>
<thead>
<tr>
<th class="tableblock halign-left valign-top">Name</th>
<th class="tableblock halign-left valign-top">Description</th>
<th class="tableblock halign-left valign-top">Required</th>
<th class="tableblock halign-left valign-top">Schema</th>
<th class="tableblock halign-left valign-top">Default</th>
</tr>
</thead>
<tbody>
<tr>
<td class="tableblock halign-left valign-top"><p class="tableblock">name</p></td>
<td class="tableblock halign-left valign-top"><p class="tableblock">Name of the referent. More info: <a href="http://kubernetes.io/docs/user-guide/identifiers#names">http://kubernetes.io/docs/user-guide/identifiers#names</a></p></td>
<td class="tableblock halign-left valign-top"><p class="tableblock">false</p></td>
<td class="tableblock halign-left valign-top"><p class="tableblock">string</p></td>
<td class="tableblock halign-left valign-top"></td>
</tr>
<tr>
<td class="tableblock halign-left valign-top"><p class="tableblock">items</p></td>
<td class="tableblock halign-left valign-top"><p class="tableblock">If unspecified, each key-value pair in the Data field of the referenced Secret will be projected into the volume as a file whose name is the key and content is the value. If specified, the listed keys will be projected into the specified paths, and unlisted keys will not be present. If a key is specified which is not present in the Secret, the volume setup will error unless it is marked optional. Paths must be relative and may not contain the <em>..</em> path or start with <em>..</em>.</p></td>
<td class="tableblock halign-left valign-top"><p class="tableblock">false</p></td>
<td class="tableblock halign-left valign-top"><p class="tableblock"><a href="#_v1_keytopath">v1.KeyToPath</a> array</p></td>
<td class="tableblock halign-left valign-top"></td>
</tr>
<tr>
<td class="tableblock halign-left valign-top"><p class="tableblock">optional</p></td>
<td class="tableblock halign-left valign-top"><p class="tableblock">Specify whether the Secret or its key must be defined</p></td>
<td class="tableblock halign-left valign-top"><p class="tableblock">false</p></td>
<td class="tableblock halign-left valign-top"><p class="tableblock">boolean</p></td>
<td class="tableblock halign-left valign-top"><p class="tableblock">false</p></td>
</tr>
</tbody>
</table>

</div>
<div class="sect2">
<h3 id="_v1_emptydirvolumesource">v1.EmptyDirVolumeSource</h3>
<div class="paragraph">
<p>Represents an empty directory for a pod. Empty directory volumes support ownership management and SELinux relabeling.</p>
</div>
<table class="tableblock frame-all grid-all" style="width:100%; ">
<colgroup>
<col style="width:20%;">
<col style="width:20%;">
<col style="width:20%;">
<col style="width:20%;">
<col style="width:20%;"> 
</colgroup>
<thead>
<tr>
<th class="tableblock halign-left valign-top">Name</th>
<th class="tableblock halign-left valign-top">Description</th>
<th class="tableblock halign-left valign-top">Required</th>
<th class="tableblock halign-left valign-top">Schema</th>
<th class="tableblock halign-left valign-top">Default</th>
</tr>
</thead>
<tbody>
<tr>
<td class="tableblock halign-left valign-top"><p class="tableblock">medium</p></td>
<td class="tableblock halign-left valign-top"><p class="tableblock">What type of storage medium should back this directory. The default is "" which means to use the node&#8217;s default medium. Must be an empty string (default) or Memory. More info: <a href="http://kubernetes.io/docs/user-guide/volumes#emptydir">http://kubernetes.io/docs/user-guide/volumes#emptydir</a></p></td>
<td class="tableblock halign-left valign-top"><p class="tableblock">false</p></td>
<td class="tableblock halign-left valign-top"><p class="tableblock">string</p></td>
<td class="tableblock halign-left valign-top"></td>
</tr>
</tbody>
</table>

</div>
<div class="sect2">
<h3 id="_v1_podaffinityterm">v1.PodAffinityTerm</h3>
<div class="paragraph">
<p>Defines a set of pods (namely those matching the labelSelector relative to the given namespace(s)) that this pod should be co-located (affinity) or not co-located (anti-affinity) with, where co-located is defined as running on a node whose value of the label with key &lt;topologyKey&gt; tches that of any node on which a pod of the set of pods is running</p>
</div>
<table class="tableblock frame-all grid-all" style="width:100%; ">
<colgroup>
<col style="width:20%;">
<col style="width:20%;">
<col style="width:20%;">
<col style="width:20%;">
<col style="width:20%;"> 
</colgroup>
<thead>
<tr>
<th class="tableblock halign-left valign-top">Name</th>
<th class="tableblock halign-left valign-top">Description</th>
<th class="tableblock halign-left valign-top">Required</th>
<th class="tableblock halign-left valign-top">Schema</th>
<th class="tableblock halign-left valign-top">Default</th>
</tr>
</thead>
<tbody>
<tr>
<td class="tableblock halign-left valign-top"><p class="tableblock">labelSelector</p></td>
<td class="tableblock halign-left valign-top"><p class="tableblock">A label query over a set of resources, in this case pods.</p></td>
<td class="tableblock halign-left valign-top"><p class="tableblock">false</p></td>
<td class="tableblock halign-left valign-top"><p class="tableblock"><a href="#_v1_labelselector">v1.LabelSelector</a></p></td>
<td class="tableblock halign-left valign-top"></td>
</tr>
<tr>
<td class="tableblock halign-left valign-top"><p class="tableblock">namespaces</p></td>
<td class="tableblock halign-left valign-top"><p class="tableblock">namespaces specifies which namespaces the labelSelector applies to (matches against); nil list means "this pod&#8217;s namespace," empty list means "all namespaces" The json tag here is not "omitempty" since we need to distinguish nil and empty. See <a href="https://golang.org/pkg/encoding/json/#Marshal">https://golang.org/pkg/encoding/json/#Marshal</a> for more details.</p></td>
<td class="tableblock halign-left valign-top"><p class="tableblock">true</p></td>
<td class="tableblock halign-left valign-top"><p class="tableblock">string array</p></td>
<td class="tableblock halign-left valign-top"></td>
</tr>
<tr>
<td class="tableblock halign-left valign-top"><p class="tableblock">topologyKey</p></td>
<td class="tableblock halign-left valign-top"><p class="tableblock">This pod should be co-located (affinity) or not co-located (anti-affinity) with the pods matching the labelSelector in the specified namespaces, where co-located is defined as running on a node whose value of the label with key topologyKey matches that of any node on which any of the selected pods is running. For PreferredDuringScheduling pod anti-affinity, empty topologyKey is interpreted as "all topologies" ("all topologies" here means all the topologyKeys indicated by scheduler command-line argument --failure-domains); for affinity and for RequiredDuringScheduling pod anti-affinity, empty topologyKey is not allowed.</p></td>
<td class="tableblock halign-left valign-top"><p class="tableblock">false</p></td>
<td class="tableblock halign-left valign-top"><p class="tableblock">string</p></td>
<td class="tableblock halign-left valign-top"></td>
</tr>
</tbody>
</table>

</div>
<div class="sect2">
<h3 id="_v1_envfromsource">v1.EnvFromSource</h3>
<div class="paragraph">
<p>EnvFromSource represents the source of a set of ConfigMaps</p>
</div>
<table class="tableblock frame-all grid-all" style="width:100%; ">
<colgroup>
<col style="width:20%;">
<col style="width:20%;">
<col style="width:20%;">
<col style="width:20%;">
<col style="width:20%;"> 
</colgroup>
<thead>
<tr>
<th class="tableblock halign-left valign-top">Name</th>
<th class="tableblock halign-left valign-top">Description</th>
<th class="tableblock halign-left valign-top">Required</th>
<th class="tableblock halign-left valign-top">Schema</th>
<th class="tableblock halign-left valign-top">Default</th>
</tr>
</thead>
<tbody>
<tr>
<td class="tableblock halign-left valign-top"><p class="tableblock">prefix</p></td>
<td class="tableblock halign-left valign-top"><p class="tableblock">An optional identifer to prepend to each key in the ConfigMap. Must be a C_IDENTIFIER.</p></td>
<td class="tableblock halign-left valign-top"><p class="tableblock">false</p></td>
<td class="tableblock halign-left valign-top"><p class="tableblock">string</p></td>
<td class="tableblock halign-left valign-top"></td>
</tr>
<tr>
<td class="tableblock halign-left valign-top"><p class="tableblock">configMapRef</p></td>
<td class="tableblock halign-left valign-top"><p class="tableblock">The ConfigMap to select from</p></td>
<td class="tableblock halign-left valign-top"><p class="tableblock">false</p></td>
<td class="tableblock halign-left valign-top"><p class="tableblock"><a href="#_v1_configmapenvsource">v1.ConfigMapEnvSource</a></p></td>
<td class="tableblock halign-left valign-top"></td>
</tr>
<tr>
<td class="tableblock halign-left valign-top"><p class="tableblock">secretRef</p></td>
<td class="tableblock halign-left valign-top"><p class="tableblock">The Secret to select from</p></td>
<td class="tableblock halign-left valign-top"><p class="tableblock">false</p></td>
<td class="tableblock halign-left valign-top"><p class="tableblock"><a href="#_v1_secretenvsource">v1.SecretEnvSource</a></p></td>
<td class="tableblock halign-left valign-top"></td>
</tr>
</tbody>
</table>

</div>
<div class="sect2">
<h3 id="_v1_cindervolumesource">v1.CinderVolumeSource</h3>
<div class="paragraph">
<p>Represents a cinder volume resource in Openstack. A Cinder volume must exist before mounting to a container. The volume must also be in the same region as the kubelet. Cinder volumes support ownership management and SELinux relabeling.</p>
</div>
<table class="tableblock frame-all grid-all" style="width:100%; ">
<colgroup>
<col style="width:20%;">
<col style="width:20%;">
<col style="width:20%;">
<col style="width:20%;">
<col style="width:20%;"> 
</colgroup>
<thead>
<tr>
<th class="tableblock halign-left valign-top">Name</th>
<th class="tableblock halign-left valign-top">Description</th>
<th class="tableblock halign-left valign-top">Required</th>
<th class="tableblock halign-left valign-top">Schema</th>
<th class="tableblock halign-left valign-top">Default</th>
</tr>
</thead>
<tbody>
<tr>
<td class="tableblock halign-left valign-top"><p class="tableblock">volumeID</p></td>
<td class="tableblock halign-left valign-top"><p class="tableblock">volume id used to identify the volume in cinder More info: <a href="http://releases.k8s.io/HEAD/examples/mysql-cinder-pd/README.md">http://releases.k8s.io/HEAD/examples/mysql-cinder-pd/README.md</a></p></td>
<td class="tableblock halign-left valign-top"><p class="tableblock">true</p></td>
<td class="tableblock halign-left valign-top"><p class="tableblock">string</p></td>
<td class="tableblock halign-left valign-top"></td>
</tr>
<tr>
<td class="tableblock halign-left valign-top"><p class="tableblock">fsType</p></td>
<td class="tableblock halign-left valign-top"><p class="tableblock">Filesystem type to mount. Must be a filesystem type supported by the host operating system. Examples: "ext4", "xfs", "ntfs". Implicitly inferred to be "ext4" if unspecified. More info: <a href="http://releases.k8s.io/HEAD/examples/mysql-cinder-pd/README.md">http://releases.k8s.io/HEAD/examples/mysql-cinder-pd/README.md</a></p></td>
<td class="tableblock halign-left valign-top"><p class="tableblock">false</p></td>
<td class="tableblock halign-left valign-top"><p class="tableblock">string</p></td>
<td class="tableblock halign-left valign-top"></td>
</tr>
<tr>
<td class="tableblock halign-left valign-top"><p class="tableblock">readOnly</p></td>
<td class="tableblock halign-left valign-top"><p class="tableblock">Optional: Defaults to false (read/write). ReadOnly here will force the ReadOnly setting in VolumeMounts. More info: <a href="http://releases.k8s.io/HEAD/examples/mysql-cinder-pd/README.md">http://releases.k8s.io/HEAD/examples/mysql-cinder-pd/README.md</a></p></td>
<td class="tableblock halign-left valign-top"><p class="tableblock">false</p></td>
<td class="tableblock halign-left valign-top"><p class="tableblock">boolean</p></td>
<td class="tableblock halign-left valign-top"><p class="tableblock">false</p></td>
</tr>
</tbody>
</table>

</div>
<div class="sect2">
<h3 id="_v1_securitycontext">v1.SecurityContext</h3>
<div class="paragraph">
<p>SecurityContext holds security configuration that will be applied to a container. Some fields are present in both SecurityContext and PodSecurityContext.  When both are set, the values in SecurityContext take precedence.</p>
</div>
<table class="tableblock frame-all grid-all" style="width:100%; ">
<colgroup>
<col style="width:20%;">
<col style="width:20%;">
<col style="width:20%;">
<col style="width:20%;">
<col style="width:20%;"> 
</colgroup>
<thead>
<tr>
<th class="tableblock halign-left valign-top">Name</th>
<th class="tableblock halign-left valign-top">Description</th>
<th class="tableblock halign-left valign-top">Required</th>
<th class="tableblock halign-left valign-top">Schema</th>
<th class="tableblock halign-left valign-top">Default</th>
</tr>
</thead>
<tbody>
<tr>
<td class="tableblock halign-left valign-top"><p class="tableblock">capabilities</p></td>
<td class="tableblock halign-left valign-top"><p class="tableblock">The capabilities to add/drop when running containers. Defaults to the default set of capabilities granted by the container runtime.</p></td>
<td class="tableblock halign-left valign-top"><p class="tableblock">false</p></td>
<td class="tableblock halign-left valign-top"><p class="tableblock"><a href="#_v1_capabilities">v1.Capabilities</a></p></td>
<td class="tableblock halign-left valign-top"></td>
</tr>
<tr>
<td class="tableblock halign-left valign-top"><p class="tableblock">privileged</p></td>
<td class="tableblock halign-left valign-top"><p class="tableblock">Run container in privileged mode. Processes in privileged containers are essentially equivalent to root on the host. Defaults to false.</p></td>
<td class="tableblock halign-left valign-top"><p class="tableblock">false</p></td>
<td class="tableblock halign-left valign-top"><p class="tableblock">boolean</p></td>
<td class="tableblock halign-left valign-top"><p class="tableblock">false</p></td>
</tr>
<tr>
<td class="tableblock halign-left valign-top"><p class="tableblock">seLinuxOptions</p></td>
<td class="tableblock halign-left valign-top"><p class="tableblock">The SELinux context to be applied to the container. If unspecified, the container runtime will allocate a random SELinux context for each container.  May also be set in PodSecurityContext.  If set in both SecurityContext and PodSecurityContext, the value specified in SecurityContext takes precedence.</p></td>
<td class="tableblock halign-left valign-top"><p class="tableblock">false</p></td>
<td class="tableblock halign-left valign-top"><p class="tableblock"><a href="#_v1_selinuxoptions">v1.SELinuxOptions</a></p></td>
<td class="tableblock halign-left valign-top"></td>
</tr>
<tr>
<td class="tableblock halign-left valign-top"><p class="tableblock">runAsUser</p></td>
<td class="tableblock halign-left valign-top"><p class="tableblock">The UID to run the entrypoint of the container process. Defaults to user specified in image metadata if unspecified. May also be set in PodSecurityContext.  If set in both SecurityContext and PodSecurityContext, the value specified in SecurityContext takes precedence.</p></td>
<td class="tableblock halign-left valign-top"><p class="tableblock">false</p></td>
<td class="tableblock halign-left valign-top"><p class="tableblock">integer (int64)</p></td>
<td class="tableblock halign-left valign-top"></td>
</tr>
<tr>
<td class="tableblock halign-left valign-top"><p class="tableblock">runAsNonRoot</p></td>
<td class="tableblock halign-left valign-top"><p class="tableblock">Indicates that the container must run as a non-root user. If true, the Kubelet will validate the image at runtime to ensure that it does not run as UID 0 (root) and fail to start the container if it does. If unset or false, no such validation will be performed. May also be set in PodSecurityContext.  If set in both SecurityContext and PodSecurityContext, the value specified in SecurityContext takes precedence.</p></td>
<td class="tableblock halign-left valign-top"><p class="tableblock">false</p></td>
<td class="tableblock halign-left valign-top"><p class="tableblock">boolean</p></td>
<td class="tableblock halign-left valign-top"><p class="tableblock">false</p></td>
</tr>
<tr>
<td class="tableblock halign-left valign-top"><p class="tableblock">readOnlyRootFilesystem</p></td>
<td class="tableblock halign-left valign-top"><p class="tableblock">Whether this container has a read-only root filesystem. Default is false.</p></td>
<td class="tableblock halign-left valign-top"><p class="tableblock">false</p></td>
<td class="tableblock halign-left valign-top"><p class="tableblock">boolean</p></td>
<td class="tableblock halign-left valign-top"><p class="tableblock">false</p></td>
</tr>
</tbody>
</table>

</div>
<div class="sect2">
<h3 id="_v1_podaffinity">v1.PodAffinity</h3>
<div class="paragraph">
<p>Pod affinity is a group of inter pod affinity scheduling rules.</p>
</div>
<table class="tableblock frame-all grid-all" style="width:100%; ">
<colgroup>
<col style="width:20%;">
<col style="width:20%;">
<col style="width:20%;">
<col style="width:20%;">
<col style="width:20%;"> 
</colgroup>
<thead>
<tr>
<th class="tableblock halign-left valign-top">Name</th>
<th class="tableblock halign-left valign-top">Description</th>
<th class="tableblock halign-left valign-top">Required</th>
<th class="tableblock halign-left valign-top">Schema</th>
<th class="tableblock halign-left valign-top">Default</th>
</tr>
</thead>
<tbody>
<tr>
<td class="tableblock halign-left valign-top"><p class="tableblock">requiredDuringSchedulingIgnoredDuringExecution</p></td>
<td class="tableblock halign-left valign-top"><p class="tableblock">NOT YET IMPLEMENTED. TODO: Uncomment field once it is implemented. If the affinity requirements specified by this field are not met at scheduling time, the pod will not be scheduled onto the node. If the affinity requirements specified by this field cease to be met at some point during pod execution (e.g. due to a pod label update), the system will try to eventually evict the pod from its node. When there are multiple elements, the lists of nodes corresponding to each podAffinityTerm are intersected, i.e. all terms must be satisfied. RequiredDuringSchedulingRequiredDuringExecution []PodAffinityTerm  <code>json:"requiredDuringSchedulingRequiredDuringExecution,omitempty"</code> If the affinity requirements specified by this field are not met at scheduling time, the pod will not be scheduled onto the node. If the affinity requirements specified by this field cease to be met at some point during pod execution (e.g. due to a pod label update), the system may or may not try to eventually evict the pod from its node. When there are multiple elements, the lists of nodes corresponding to each podAffinityTerm are intersected, i.e. all terms must be satisfied.</p></td>
<td class="tableblock halign-left valign-top"><p class="tableblock">false</p></td>
<td class="tableblock halign-left valign-top"><p class="tableblock"><a href="#_v1_podaffinityterm">v1.PodAffinityTerm</a> array</p></td>
<td class="tableblock halign-left valign-top"></td>
</tr>
<tr>
<td class="tableblock halign-left valign-top"><p class="tableblock">preferredDuringSchedulingIgnoredDuringExecution</p></td>
<td class="tableblock halign-left valign-top"><p class="tableblock">The scheduler will prefer to schedule pods to nodes that satisfy the affinity expressions specified by this field, but it may choose a node that violates one or more of the expressions. The node that is most preferred is the one with the greatest sum of weights, i.e. for each node that meets all of the scheduling requirements (resource request, requiredDuringScheduling affinity expressions, etc.), compute a sum by iterating through the elements of this field and adding "weight" to the sum if the node has pods which matches the corresponding podAffinityTerm; the node(s) with the highest sum are the most preferred.</p></td>
<td class="tableblock halign-left valign-top"><p class="tableblock">false</p></td>
<td class="tableblock halign-left valign-top"><p class="tableblock"><a href="#_v1_weightedpodaffinityterm">v1.WeightedPodAffinityTerm</a> array</p></td>
<td class="tableblock halign-left valign-top"></td>
</tr>
</tbody>
</table>

</div>
<div class="sect2">
<h3 id="_v1_persistentvolumeclaimvolumesource">v1.PersistentVolumeClaimVolumeSource</h3>
<div class="paragraph">
<p>PersistentVolumeClaimVolumeSource references the user&#8217;s PVC in the same namespace. This volume finds the bound PV and mounts that volume for the pod. A PersistentVolumeClaimVolumeSource is, essentially, a wrapper around another type of volume that is owned by someone else (the system).</p>
</div>
<table class="tableblock frame-all grid-all" style="width:100%; ">
<colgroup>
<col style="width:20%;">
<col style="width:20%;">
<col style="width:20%;">
<col style="width:20%;">
<col style="width:20%;"> 
</colgroup>
<thead>
<tr>
<th class="tableblock halign-left valign-top">Name</th>
<th class="tableblock halign-left valign-top">Description</th>
<th class="tableblock halign-left valign-top">Required</th>
<th class="tableblock halign-left valign-top">Schema</th>
<th class="tableblock halign-left valign-top">Default</th>
</tr>
</thead>
<tbody>
<tr>
<td class="tableblock halign-left valign-top"><p class="tableblock">claimName</p></td>
<td class="tableblock halign-left valign-top"><p class="tableblock">ClaimName is the name of a PersistentVolumeClaim in the same namespace as the pod using this volume. More info: <a href="http://kubernetes.io/docs/user-guide/persistent-volumes#persistentvolumeclaims">http://kubernetes.io/docs/user-guide/persistent-volumes#persistentvolumeclaims</a></p></td>
<td class="tableblock halign-left valign-top"><p class="tableblock">true</p></td>
<td class="tableblock halign-left valign-top"><p class="tableblock">string</p></td>
<td class="tableblock halign-left valign-top"></td>
</tr>
<tr>
<td class="tableblock halign-left valign-top"><p class="tableblock">readOnly</p></td>
<td class="tableblock halign-left valign-top"><p class="tableblock">Will force the ReadOnly setting in VolumeMounts. Default false.</p></td>
<td class="tableblock halign-left valign-top"><p class="tableblock">false</p></td>
<td class="tableblock halign-left valign-top"><p class="tableblock">boolean</p></td>
<td class="tableblock halign-left valign-top"><p class="tableblock">false</p></td>
</tr>
</tbody>
</table>

</div>
<div class="sect2">
<h3 id="_v1_awselasticblockstorevolumesource">v1.AWSElasticBlockStoreVolumeSource</h3>
<div class="paragraph">
<p>Represents a Persistent Disk resource in AWS.</p>
</div>
<div class="paragraph">
<p>An AWS EBS disk must exist before mounting to a container. The disk must also be in the same AWS zone as the kubelet. An AWS EBS disk can only be mounted as read/write once. AWS EBS volumes support ownership management and SELinux relabeling.</p>
</div>
<table class="tableblock frame-all grid-all" style="width:100%; ">
<colgroup>
<col style="width:20%;">
<col style="width:20%;">
<col style="width:20%;">
<col style="width:20%;">
<col style="width:20%;"> 
</colgroup>
<thead>
<tr>
<th class="tableblock halign-left valign-top">Name</th>
<th class="tableblock halign-left valign-top">Description</th>
<th class="tableblock halign-left valign-top">Required</th>
<th class="tableblock halign-left valign-top">Schema</th>
<th class="tableblock halign-left valign-top">Default</th>
</tr>
</thead>
<tbody>
<tr>
<td class="tableblock halign-left valign-top"><p class="tableblock">volumeID</p></td>
<td class="tableblock halign-left valign-top"><p class="tableblock">Unique ID of the persistent disk resource in AWS (Amazon EBS volume). More info: <a href="http://kubernetes.io/docs/user-guide/volumes#awselasticblockstore">http://kubernetes.io/docs/user-guide/volumes#awselasticblockstore</a></p></td>
<td class="tableblock halign-left valign-top"><p class="tableblock">true</p></td>
<td class="tableblock halign-left valign-top"><p class="tableblock">string</p></td>
<td class="tableblock halign-left valign-top"></td>
</tr>
<tr>
<td class="tableblock halign-left valign-top"><p class="tableblock">fsType</p></td>
<td class="tableblock halign-left valign-top"><p class="tableblock">Filesystem type of the volume that you want to mount. Tip: Ensure that the filesystem type is supported by the host operating system. Examples: "ext4", "xfs", "ntfs". Implicitly inferred to be "ext4" if unspecified. More info: <a href="http://kubernetes.io/docs/user-guide/volumes#awselasticblockstore">http://kubernetes.io/docs/user-guide/volumes#awselasticblockstore</a></p></td>
<td class="tableblock halign-left valign-top"><p class="tableblock">false</p></td>
<td class="tableblock halign-left valign-top"><p class="tableblock">string</p></td>
<td class="tableblock halign-left valign-top"></td>
</tr>
<tr>
<td class="tableblock halign-left valign-top"><p class="tableblock">partition</p></td>
<td class="tableblock halign-left valign-top"><p class="tableblock">The partition in the volume that you want to mount. If omitted, the default is to mount by volume name. Examples: For volume /dev/sda1, you specify the partition as "1". Similarly, the volume partition for /dev/sda is "0" (or you can leave the property empty).</p></td>
<td class="tableblock halign-left valign-top"><p class="tableblock">false</p></td>
<td class="tableblock halign-left valign-top"><p class="tableblock">integer (int32)</p></td>
<td class="tableblock halign-left valign-top"></td>
</tr>
<tr>
<td class="tableblock halign-left valign-top"><p class="tableblock">readOnly</p></td>
<td class="tableblock halign-left valign-top"><p class="tableblock">Specify "true" to force and set the ReadOnly property in VolumeMounts to "true". If omitted, the default is "false". More info: <a href="http://kubernetes.io/docs/user-guide/volumes#awselasticblockstore">http://kubernetes.io/docs/user-guide/volumes#awselasticblockstore</a></p></td>
<td class="tableblock halign-left valign-top"><p class="tableblock">false</p></td>
<td class="tableblock halign-left valign-top"><p class="tableblock">boolean</p></td>
<td class="tableblock halign-left valign-top"><p class="tableblock">false</p></td>
</tr>
</tbody>
</table>

</div>
<div class="sect2">
<h3 id="_v1_listmeta">v1.ListMeta</h3>
<div class="paragraph">
<p>ListMeta describes metadata that synthetic resources must have, including lists and various status objects. A resource may have only one of {ObjectMeta, ListMeta}.</p>
</div>
<table class="tableblock frame-all grid-all" style="width:100%; ">
<colgroup>
<col style="width:20%;">
<col style="width:20%;">
<col style="width:20%;">
<col style="width:20%;">
<col style="width:20%;"> 
</colgroup>
<thead>
<tr>
<th class="tableblock halign-left valign-top">Name</th>
<th class="tableblock halign-left valign-top">Description</th>
<th class="tableblock halign-left valign-top">Required</th>
<th class="tableblock halign-left valign-top">Schema</th>
<th class="tableblock halign-left valign-top">Default</th>
</tr>
</thead>
<tbody>
<tr>
<td class="tableblock halign-left valign-top"><p class="tableblock">selfLink</p></td>
<td class="tableblock halign-left valign-top"><p class="tableblock">SelfLink is a URL representing this object. Populated by the system. Read-only.</p></td>
<td class="tableblock halign-left valign-top"><p class="tableblock">false</p></td>
<td class="tableblock halign-left valign-top"><p class="tableblock">string</p></td>
<td class="tableblock halign-left valign-top"></td>
</tr>
<tr>
<td class="tableblock halign-left valign-top"><p class="tableblock">resourceVersion</p></td>
<td class="tableblock halign-left valign-top"><p class="tableblock">String that identifies the server&#8217;s internal version of this object that can be used by clients to determine when objects have changed. Value must be treated as opaque by clients and passed unmodified back to the server. Populated by the system. Read-only. More info: <a href="http://releases.k8s.io/HEAD/docs/devel/api-conventions.md#concurrency-control-and-consistency">http://releases.k8s.io/HEAD/docs/devel/api-conventions.md#concurrency-control-and-consistency</a></p></td>
<td class="tableblock halign-left valign-top"><p class="tableblock">false</p></td>
<td class="tableblock halign-left valign-top"><p class="tableblock">string</p></td>
<td class="tableblock halign-left valign-top"></td>
</tr>
</tbody>
</table>

</div>
<div class="sect2">
<h3 id="_v1_flockervolumesource">v1.FlockerVolumeSource</h3>
<div class="paragraph">
<p>Represents a Flocker volume mounted by the Flocker agent. One and only one of datasetName and datasetUUID should be set. Flocker volumes do not support ownership management or SELinux relabeling.</p>
</div>
<table class="tableblock frame-all grid-all" style="width:100%; ">
<colgroup>
<col style="width:20%;">
<col style="width:20%;">
<col style="width:20%;">
<col style="width:20%;">
<col style="width:20%;"> 
</colgroup>
<thead>
<tr>
<th class="tableblock halign-left valign-top">Name</th>
<th class="tableblock halign-left valign-top">Description</th>
<th class="tableblock halign-left valign-top">Required</th>
<th class="tableblock halign-left valign-top">Schema</th>
<th class="tableblock halign-left valign-top">Default</th>
</tr>
</thead>
<tbody>
<tr>
<td class="tableblock halign-left valign-top"><p class="tableblock">datasetName</p></td>
<td class="tableblock halign-left valign-top"><p class="tableblock">Name of the dataset stored as metadata &#8594; name on the dataset for Flocker should be considered as deprecated</p></td>
<td class="tableblock halign-left valign-top"><p class="tableblock">false</p></td>
<td class="tableblock halign-left valign-top"><p class="tableblock">string</p></td>
<td class="tableblock halign-left valign-top"></td>
</tr>
<tr>
<td class="tableblock halign-left valign-top"><p class="tableblock">datasetUUID</p></td>
<td class="tableblock halign-left valign-top"><p class="tableblock">UUID of the dataset. This is unique identifier of a Flocker dataset</p></td>
<td class="tableblock halign-left valign-top"><p class="tableblock">false</p></td>
<td class="tableblock halign-left valign-top"><p class="tableblock">string</p></td>
<td class="tableblock halign-left valign-top"></td>
</tr>
</tbody>
</table>

</div>
<div class="sect2">
<h3 id="_v1_quobytevolumesource">v1.QuobyteVolumeSource</h3>
<div class="paragraph">
<p>Represents a Quobyte mount that lasts the lifetime of a pod. Quobyte volumes do not support ownership management or SELinux relabeling.</p>
</div>
<table class="tableblock frame-all grid-all" style="width:100%; ">
<colgroup>
<col style="width:20%;">
<col style="width:20%;">
<col style="width:20%;">
<col style="width:20%;">
<col style="width:20%;"> 
</colgroup>
<thead>
<tr>
<th class="tableblock halign-left valign-top">Name</th>
<th class="tableblock halign-left valign-top">Description</th>
<th class="tableblock halign-left valign-top">Required</th>
<th class="tableblock halign-left valign-top">Schema</th>
<th class="tableblock halign-left valign-top">Default</th>
</tr>
</thead>
<tbody>
<tr>
<td class="tableblock halign-left valign-top"><p class="tableblock">registry</p></td>
<td class="tableblock halign-left valign-top"><p class="tableblock">Registry represents a single or multiple Quobyte Registry services specified as a string as host:port pair (multiple entries are separated with commas) which acts as the central registry for volumes</p></td>
<td class="tableblock halign-left valign-top"><p class="tableblock">true</p></td>
<td class="tableblock halign-left valign-top"><p class="tableblock">string</p></td>
<td class="tableblock halign-left valign-top"></td>
</tr>
<tr>
<td class="tableblock halign-left valign-top"><p class="tableblock">volume</p></td>
<td class="tableblock halign-left valign-top"><p class="tableblock">Volume is a string that references an already created Quobyte volume by name.</p></td>
<td class="tableblock halign-left valign-top"><p class="tableblock">true</p></td>
<td class="tableblock halign-left valign-top"><p class="tableblock">string</p></td>
<td class="tableblock halign-left valign-top"></td>
</tr>
<tr>
<td class="tableblock halign-left valign-top"><p class="tableblock">readOnly</p></td>
<td class="tableblock halign-left valign-top"><p class="tableblock">ReadOnly here will force the Quobyte volume to be mounted with read-only permissions. Defaults to false.</p></td>
<td class="tableblock halign-left valign-top"><p class="tableblock">false</p></td>
<td class="tableblock halign-left valign-top"><p class="tableblock">boolean</p></td>
<td class="tableblock halign-left valign-top"><p class="tableblock">false</p></td>
</tr>
<tr>
<td class="tableblock halign-left valign-top"><p class="tableblock">user</p></td>
<td class="tableblock halign-left valign-top"><p class="tableblock">User to map volume access to Defaults to serivceaccount user</p></td>
<td class="tableblock halign-left valign-top"><p class="tableblock">false</p></td>
<td class="tableblock halign-left valign-top"><p class="tableblock">string</p></td>
<td class="tableblock halign-left valign-top"></td>
</tr>
<tr>
<td class="tableblock halign-left valign-top"><p class="tableblock">group</p></td>
<td class="tableblock halign-left valign-top"><p class="tableblock">Group to map volume access to Default is no group</p></td>
<td class="tableblock halign-left valign-top"><p class="tableblock">false</p></td>
<td class="tableblock halign-left valign-top"><p class="tableblock">string</p></td>
<td class="tableblock halign-left valign-top"></td>
</tr>
</tbody>
</table>

</div>
<div class="sect2">
<h3 id="_v1_job">v1.Job</h3>
<div class="paragraph">
<p>Job represents the configuration of a single job.</p>
</div>
<table class="tableblock frame-all grid-all" style="width:100%; ">
<colgroup>
<col style="width:20%;">
<col style="width:20%;">
<col style="width:20%;">
<col style="width:20%;">
<col style="width:20%;"> 
</colgroup>
<thead>
<tr>
<th class="tableblock halign-left valign-top">Name</th>
<th class="tableblock halign-left valign-top">Description</th>
<th class="tableblock halign-left valign-top">Required</th>
<th class="tableblock halign-left valign-top">Schema</th>
<th class="tableblock halign-left valign-top">Default</th>
</tr>
</thead>
<tbody>
<tr>
<td class="tableblock halign-left valign-top"><p class="tableblock">kind</p></td>
<td class="tableblock halign-left valign-top"><p class="tableblock">Kind is a string value representing the REST resource this object represents. Servers may infer this from the endpoint the client submits requests to. Cannot be updated. In CamelCase. More info: <a href="http://releases.k8s.io/HEAD/docs/devel/api-conventions.md#types-kinds">http://releases.k8s.io/HEAD/docs/devel/api-conventions.md#types-kinds</a></p></td>
<td class="tableblock halign-left valign-top"><p class="tableblock">false</p></td>
<td class="tableblock halign-left valign-top"><p class="tableblock">string</p></td>
<td class="tableblock halign-left valign-top"></td>
</tr>
<tr>
<td class="tableblock halign-left valign-top"><p class="tableblock">apiVersion</p></td>
<td class="tableblock halign-left valign-top"><p class="tableblock">APIVersion defines the versioned schema of this representation of an object. Servers should convert recognized schemas to the latest internal value, and may reject unrecognized values. More info: <a href="http://releases.k8s.io/HEAD/docs/devel/api-conventions.md#resources">http://releases.k8s.io/HEAD/docs/devel/api-conventions.md#resources</a></p></td>
<td class="tableblock halign-left valign-top"><p class="tableblock">false</p></td>
<td class="tableblock halign-left valign-top"><p class="tableblock">string</p></td>
<td class="tableblock halign-left valign-top"></td>
</tr>
<tr>
<td class="tableblock halign-left valign-top"><p class="tableblock">metadata</p></td>
<td class="tableblock halign-left valign-top"><p class="tableblock">Standard object&#8217;s metadata. More info: <a href="http://releases.k8s.io/HEAD/docs/devel/api-conventions.md#metadata">http://releases.k8s.io/HEAD/docs/devel/api-conventions.md#metadata</a></p></td>
<td class="tableblock halign-left valign-top"><p class="tableblock">false</p></td>
<td class="tableblock halign-left valign-top"><p class="tableblock"><a href="#_v1_objectmeta">v1.ObjectMeta</a></p></td>
<td class="tableblock halign-left valign-top"></td>
</tr>
<tr>
<td class="tableblock halign-left valign-top"><p class="tableblock">spec</p></td>
<td class="tableblock halign-left valign-top"><p class="tableblock">Spec is a structure defining the expected behavior of a job. More info: <a href="http://releases.k8s.io/HEAD/docs/devel/api-conventions.md#spec-and-status">http://releases.k8s.io/HEAD/docs/devel/api-conventions.md#spec-and-status</a></p></td>
<td class="tableblock halign-left valign-top"><p class="tableblock">false</p></td>
<td class="tableblock halign-left valign-top"><p class="tableblock"><a href="#_v1_jobspec">v1.JobSpec</a></p></td>
<td class="tableblock halign-left valign-top"></td>
</tr>
<tr>
<td class="tableblock halign-left valign-top"><p class="tableblock">status</p></td>
<td class="tableblock halign-left valign-top"><p class="tableblock">Status is a structure describing current status of a job. More info: <a href="http://releases.k8s.io/HEAD/docs/devel/api-conventions.md#spec-and-status">http://releases.k8s.io/HEAD/docs/devel/api-conventions.md#spec-and-status</a></p></td>
<td class="tableblock halign-left valign-top"><p class="tableblock">false</p></td>
<td class="tableblock halign-left valign-top"><p class="tableblock"><a href="#_v1_jobstatus">v1.JobStatus</a></p></td>
<td class="tableblock halign-left valign-top"></td>
</tr>
</tbody>
</table>

</div>
<div class="sect2">
<h3 id="_v1_watchevent">v1.WatchEvent</h3>
<table class="tableblock frame-all grid-all" style="width:100%; ">
<colgroup>
<col style="width:20%;">
<col style="width:20%;">
<col style="width:20%;">
<col style="width:20%;">
<col style="width:20%;"> 
</colgroup>
<thead>
<tr>
<th class="tableblock halign-left valign-top">Name</th>
<th class="tableblock halign-left valign-top">Description</th>
<th class="tableblock halign-left valign-top">Required</th>
<th class="tableblock halign-left valign-top">Schema</th>
<th class="tableblock halign-left valign-top">Default</th>
</tr>
</thead>
<tbody>
<tr>
<td class="tableblock halign-left valign-top"><p class="tableblock">type</p></td>
<td class="tableblock halign-left valign-top"></td>
<td class="tableblock halign-left valign-top"><p class="tableblock">true</p></td>
<td class="tableblock halign-left valign-top"><p class="tableblock">string</p></td>
<td class="tableblock halign-left valign-top"></td>
</tr>
<tr>
<td class="tableblock halign-left valign-top"><p class="tableblock">object</p></td>
<td class="tableblock halign-left valign-top"></td>
<td class="tableblock halign-left valign-top"><p class="tableblock">true</p></td>
<td class="tableblock halign-left valign-top"><p class="tableblock">string</p></td>
<td class="tableblock halign-left valign-top"></td>
</tr>
</tbody>
</table>

</div>
<div class="sect2">
<h3 id="_v1_jobcondition">v1.JobCondition</h3>
<div class="paragraph">
<p>JobCondition describes current state of a job.</p>
</div>
<table class="tableblock frame-all grid-all" style="width:100%; ">
<colgroup>
<col style="width:20%;">
<col style="width:20%;">
<col style="width:20%;">
<col style="width:20%;">
<col style="width:20%;"> 
</colgroup>
<thead>
<tr>
<th class="tableblock halign-left valign-top">Name</th>
<th class="tableblock halign-left valign-top">Description</th>
<th class="tableblock halign-left valign-top">Required</th>
<th class="tableblock halign-left valign-top">Schema</th>
<th class="tableblock halign-left valign-top">Default</th>
</tr>
</thead>
<tbody>
<tr>
<td class="tableblock halign-left valign-top"><p class="tableblock">type</p></td>
<td class="tableblock halign-left valign-top"><p class="tableblock">Type of job condition, Complete or Failed.</p></td>
<td class="tableblock halign-left valign-top"><p class="tableblock">true</p></td>
<td class="tableblock halign-left valign-top"><p class="tableblock">string</p></td>
<td class="tableblock halign-left valign-top"></td>
</tr>
<tr>
<td class="tableblock halign-left valign-top"><p class="tableblock">status</p></td>
<td class="tableblock halign-left valign-top"><p class="tableblock">Status of the condition, one of True, False, Unknown.</p></td>
<td class="tableblock halign-left valign-top"><p class="tableblock">true</p></td>
<td class="tableblock halign-left valign-top"><p class="tableblock">string</p></td>
<td class="tableblock halign-left valign-top"></td>
</tr>
<tr>
<td class="tableblock halign-left valign-top"><p class="tableblock">lastProbeTime</p></td>
<td class="tableblock halign-left valign-top"><p class="tableblock">Last time the condition was checked.</p></td>
<td class="tableblock halign-left valign-top"><p class="tableblock">false</p></td>
<td class="tableblock halign-left valign-top"><p class="tableblock">string</p></td>
<td class="tableblock halign-left valign-top"></td>
</tr>
<tr>
<td class="tableblock halign-left valign-top"><p class="tableblock">lastTransitionTime</p></td>
<td class="tableblock halign-left valign-top"><p class="tableblock">Last time the condition transit from one status to another.</p></td>
<td class="tableblock halign-left valign-top"><p class="tableblock">false</p></td>
<td class="tableblock halign-left valign-top"><p class="tableblock">string</p></td>
<td class="tableblock halign-left valign-top"></td>
</tr>
<tr>
<td class="tableblock halign-left valign-top"><p class="tableblock">reason</p></td>
<td class="tableblock halign-left valign-top"><p class="tableblock">(brief) reason for the condition&#8217;s last transition.</p></td>
<td class="tableblock halign-left valign-top"><p class="tableblock">false</p></td>
<td class="tableblock halign-left valign-top"><p class="tableblock">string</p></td>
<td class="tableblock halign-left valign-top"></td>
</tr>
<tr>
<td class="tableblock halign-left valign-top"><p class="tableblock">message</p></td>
<td class="tableblock halign-left valign-top"><p class="tableblock">Human readable message indicating details about last transition.</p></td>
<td class="tableblock halign-left valign-top"><p class="tableblock">false</p></td>
<td class="tableblock halign-left valign-top"><p class="tableblock">string</p></td>
<td class="tableblock halign-left valign-top"></td>
</tr>
</tbody>
</table>

</div>
<div class="sect2">
<h3 id="_v1_joblist">v1.JobList</h3>
<div class="paragraph">
<p>JobList is a collection of jobs.</p>
</div>
<table class="tableblock frame-all grid-all" style="width:100%; ">
<colgroup>
<col style="width:20%;">
<col style="width:20%;">
<col style="width:20%;">
<col style="width:20%;">
<col style="width:20%;"> 
</colgroup>
<thead>
<tr>
<th class="tableblock halign-left valign-top">Name</th>
<th class="tableblock halign-left valign-top">Description</th>
<th class="tableblock halign-left valign-top">Required</th>
<th class="tableblock halign-left valign-top">Schema</th>
<th class="tableblock halign-left valign-top">Default</th>
</tr>
</thead>
<tbody>
<tr>
<td class="tableblock halign-left valign-top"><p class="tableblock">kind</p></td>
<td class="tableblock halign-left valign-top"><p class="tableblock">Kind is a string value representing the REST resource this object represents. Servers may infer this from the endpoint the client submits requests to. Cannot be updated. In CamelCase. More info: <a href="http://releases.k8s.io/HEAD/docs/devel/api-conventions.md#types-kinds">http://releases.k8s.io/HEAD/docs/devel/api-conventions.md#types-kinds</a></p></td>
<td class="tableblock halign-left valign-top"><p class="tableblock">false</p></td>
<td class="tableblock halign-left valign-top"><p class="tableblock">string</p></td>
<td class="tableblock halign-left valign-top"></td>
</tr>
<tr>
<td class="tableblock halign-left valign-top"><p class="tableblock">apiVersion</p></td>
<td class="tableblock halign-left valign-top"><p class="tableblock">APIVersion defines the versioned schema of this representation of an object. Servers should convert recognized schemas to the latest internal value, and may reject unrecognized values. More info: <a href="http://releases.k8s.io/HEAD/docs/devel/api-conventions.md#resources">http://releases.k8s.io/HEAD/docs/devel/api-conventions.md#resources</a></p></td>
<td class="tableblock halign-left valign-top"><p class="tableblock">false</p></td>
<td class="tableblock halign-left valign-top"><p class="tableblock">string</p></td>
<td class="tableblock halign-left valign-top"></td>
</tr>
<tr>
<td class="tableblock halign-left valign-top"><p class="tableblock">metadata</p></td>
<td class="tableblock halign-left valign-top"><p class="tableblock">Standard list metadata More info: <a href="http://releases.k8s.io/HEAD/docs/devel/api-conventions.md#metadata">http://releases.k8s.io/HEAD/docs/devel/api-conventions.md#metadata</a></p></td>
<td class="tableblock halign-left valign-top"><p class="tableblock">false</p></td>
<td class="tableblock halign-left valign-top"><p class="tableblock"><a href="#_v1_listmeta">v1.ListMeta</a></p></td>
<td class="tableblock halign-left valign-top"></td>
</tr>
<tr>
<td class="tableblock halign-left valign-top"><p class="tableblock">items</p></td>
<td class="tableblock halign-left valign-top"><p class="tableblock">Items is the list of Job.</p></td>
<td class="tableblock halign-left valign-top"><p class="tableblock">true</p></td>
<td class="tableblock halign-left valign-top"><p class="tableblock"><a href="#_v1_job">v1.Job</a> array</p></td>
<td class="tableblock halign-left valign-top"></td>
</tr>
</tbody>
</table>

</div>
<div class="sect2">
<h3 id="_v1_envvar">v1.EnvVar</h3>
<div class="paragraph">
<p>EnvVar represents an environment variable present in a Container.</p>
</div>
<table class="tableblock frame-all grid-all" style="width:100%; ">
<colgroup>
<col style="width:20%;">
<col style="width:20%;">
<col style="width:20%;">
<col style="width:20%;">
<col style="width:20%;"> 
</colgroup>
<thead>
<tr>
<th class="tableblock halign-left valign-top">Name</th>
<th class="tableblock halign-left valign-top">Description</th>
<th class="tableblock halign-left valign-top">Required</th>
<th class="tableblock halign-left valign-top">Schema</th>
<th class="tableblock halign-left valign-top">Default</th>
</tr>
</thead>
<tbody>
<tr>
<td class="tableblock halign-left valign-top"><p class="tableblock">name</p></td>
<td class="tableblock halign-left valign-top"><p class="tableblock">Name of the environment variable. Must be a C_IDENTIFIER.</p></td>
<td class="tableblock halign-left valign-top"><p class="tableblock">true</p></td>
<td class="tableblock halign-left valign-top"><p class="tableblock">string</p></td>
<td class="tableblock halign-left valign-top"></td>
</tr>
<tr>
<td class="tableblock halign-left valign-top"><p class="tableblock">value</p></td>
<td class="tableblock halign-left valign-top"><p class="tableblock">Variable references $(VAR_NAME) are expanded using the previous defined environment variables in the container and any service environment variables. If a variable cannot be resolved, the reference in the input string will be unchanged. The $(VAR_NAME) syntax can be escaped with a double $$, ie: $$(VAR_NAME). Escaped references will never be expanded, regardless of whether the variable exists or not. Defaults to "".</p></td>
<td class="tableblock halign-left valign-top"><p class="tableblock">false</p></td>
<td class="tableblock halign-left valign-top"><p class="tableblock">string</p></td>
<td class="tableblock halign-left valign-top"></td>
</tr>
<tr>
<td class="tableblock halign-left valign-top"><p class="tableblock">valueFrom</p></td>
<td class="tableblock halign-left valign-top"><p class="tableblock">Source for the environment variable&#8217;s value. Cannot be used if value is not empty.</p></td>
<td class="tableblock halign-left valign-top"><p class="tableblock">false</p></td>
<td class="tableblock halign-left valign-top"><p class="tableblock"><a href="#_v1_envvarsource">v1.EnvVarSource</a></p></td>
<td class="tableblock halign-left valign-top"></td>
</tr>
</tbody>
</table>

</div>
<div class="sect2">
<h3 id="_v1_secretvolumesource">v1.SecretVolumeSource</h3>
<div class="paragraph">
<p>Adapts a Secret into a volume.</p>
</div>
<div class="paragraph">
<p>The contents of the target Secret&#8217;s Data field will be presented in a volume as files using the keys in the Data field as the file names. Secret volumes support ownership management and SELinux relabeling.</p>
</div>
<table class="tableblock frame-all grid-all" style="width:100%; ">
<colgroup>
<col style="width:20%;">
<col style="width:20%;">
<col style="width:20%;">
<col style="width:20%;">
<col style="width:20%;"> 
</colgroup>
<thead>
<tr>
<th class="tableblock halign-left valign-top">Name</th>
<th class="tableblock halign-left valign-top">Description</th>
<th class="tableblock halign-left valign-top">Required</th>
<th class="tableblock halign-left valign-top">Schema</th>
<th class="tableblock halign-left valign-top">Default</th>
</tr>
</thead>
<tbody>
<tr>
<td class="tableblock halign-left valign-top"><p class="tableblock">secretName</p></td>
<td class="tableblock halign-left valign-top"><p class="tableblock">Name of the secret in the pod&#8217;s namespace to use. More info: <a href="http://kubernetes.io/docs/user-guide/volumes#secrets">http://kubernetes.io/docs/user-guide/volumes#secrets</a></p></td>
<td class="tableblock halign-left valign-top"><p class="tableblock">false</p></td>
<td class="tableblock halign-left valign-top"><p class="tableblock">string</p></td>
<td class="tableblock halign-left valign-top"></td>
</tr>
<tr>
<td class="tableblock halign-left valign-top"><p class="tableblock">items</p></td>
<td class="tableblock halign-left valign-top"><p class="tableblock">If unspecified, each key-value pair in the Data field of the referenced Secret will be projected into the volume as a file whose name is the key and content is the value. If specified, the listed keys will be projected into the specified paths, and unlisted keys will not be present. If a key is specified which is not present in the Secret, the volume setup will error unless it is marked optional. Paths must be relative and may not contain the <em>..</em> path or start with <em>..</em>.</p></td>
<td class="tableblock halign-left valign-top"><p class="tableblock">false</p></td>
<td class="tableblock halign-left valign-top"><p class="tableblock"><a href="#_v1_keytopath">v1.KeyToPath</a> array</p></td>
<td class="tableblock halign-left valign-top"></td>
</tr>
<tr>
<td class="tableblock halign-left valign-top"><p class="tableblock">defaultMode</p></td>
<td class="tableblock halign-left valign-top"><p class="tableblock">Optional: mode bits to use on created files by default. Must be a value between 0 and 0777. Defaults to 0644. Directories within the path are not affected by this setting. This might be in conflict with other options that affect the file mode, like fsGroup, and the result can be other mode bits set.</p></td>
<td class="tableblock halign-left valign-top"><p class="tableblock">false</p></td>
<td class="tableblock halign-left valign-top"><p class="tableblock">integer (int32)</p></td>
<td class="tableblock halign-left valign-top"></td>
</tr>
<tr>
<td class="tableblock halign-left valign-top"><p class="tableblock">optional</p></td>
<td class="tableblock halign-left valign-top"><p class="tableblock">Specify whether the Secret or it&#8217;s keys must be defined</p></td>
<td class="tableblock halign-left valign-top"><p class="tableblock">false</p></td>
<td class="tableblock halign-left valign-top"><p class="tableblock">boolean</p></td>
<td class="tableblock halign-left valign-top"><p class="tableblock">false</p></td>
</tr>
</tbody>
</table>

</div>
<div class="sect2">
<h3 id="_v1_labelselectorrequirement">v1.LabelSelectorRequirement</h3>
<div class="paragraph">
<p>A label selector requirement is a selector that contains values, a key, and an operator that relates the key and values.</p>
</div>
<table class="tableblock frame-all grid-all" style="width:100%; ">
<colgroup>
<col style="width:20%;">
<col style="width:20%;">
<col style="width:20%;">
<col style="width:20%;">
<col style="width:20%;"> 
</colgroup>
<thead>
<tr>
<th class="tableblock halign-left valign-top">Name</th>
<th class="tableblock halign-left valign-top">Description</th>
<th class="tableblock halign-left valign-top">Required</th>
<th class="tableblock halign-left valign-top">Schema</th>
<th class="tableblock halign-left valign-top">Default</th>
</tr>
</thead>
<tbody>
<tr>
<td class="tableblock halign-left valign-top"><p class="tableblock">key</p></td>
<td class="tableblock halign-left valign-top"><p class="tableblock">key is the label key that the selector applies to.</p></td>
<td class="tableblock halign-left valign-top"><p class="tableblock">true</p></td>
<td class="tableblock halign-left valign-top"><p class="tableblock">string</p></td>
<td class="tableblock halign-left valign-top"></td>
</tr>
<tr>
<td class="tableblock halign-left valign-top"><p class="tableblock">operator</p></td>
<td class="tableblock halign-left valign-top"><p class="tableblock">operator represents a key&#8217;s relationship to a set of values. Valid operators ard In, NotIn, Exists and DoesNotExist.</p></td>
<td class="tableblock halign-left valign-top"><p class="tableblock">true</p></td>
<td class="tableblock halign-left valign-top"><p class="tableblock">string</p></td>
<td class="tableblock halign-left valign-top"></td>
</tr>
<tr>
<td class="tableblock halign-left valign-top"><p class="tableblock">values</p></td>
<td class="tableblock halign-left valign-top"><p class="tableblock">values is an array of string values. If the operator is In or NotIn, the values array must be non-empty. If the operator is Exists or DoesNotExist, the values array must be empty. This array is replaced during a strategic merge patch.</p></td>
<td class="tableblock halign-left valign-top"><p class="tableblock">false</p></td>
<td class="tableblock halign-left valign-top"><p class="tableblock">string array</p></td>
<td class="tableblock halign-left valign-top"></td>
</tr>
</tbody>
</table>

</div>
<div class="sect2">
<h3 id="_v1_resourcerequirements">v1.ResourceRequirements</h3>
<div class="paragraph">
<p>ResourceRequirements describes the compute resource requirements.</p>
</div>
<table class="tableblock frame-all grid-all" style="width:100%; ">
<colgroup>
<col style="width:20%;">
<col style="width:20%;">
<col style="width:20%;">
<col style="width:20%;">
<col style="width:20%;"> 
</colgroup>
<thead>
<tr>
<th class="tableblock halign-left valign-top">Name</th>
<th class="tableblock halign-left valign-top">Description</th>
<th class="tableblock halign-left valign-top">Required</th>
<th class="tableblock halign-left valign-top">Schema</th>
<th class="tableblock halign-left valign-top">Default</th>
</tr>
</thead>
<tbody>
<tr>
<td class="tableblock halign-left valign-top"><p class="tableblock">limits</p></td>
<td class="tableblock halign-left valign-top"><p class="tableblock">Limits describes the maximum amount of compute resources allowed. More info: <a href="http://kubernetes.io/docs/user-guide/compute-resources/">http://kubernetes.io/docs/user-guide/compute-resources/</a></p></td>
<td class="tableblock halign-left valign-top"><p class="tableblock">false</p></td>
<td class="tableblock halign-left valign-top"><p class="tableblock">object</p></td>
<td class="tableblock halign-left valign-top"></td>
</tr>
<tr>
<td class="tableblock halign-left valign-top"><p class="tableblock">requests</p></td>
<td class="tableblock halign-left valign-top"><p class="tableblock">Requests describes the minimum amount of compute resources required. If Requests is omitted for a container, it defaults to Limits if that is explicitly specified, otherwise to an implementation-defined value. More info: <a href="http://kubernetes.io/docs/user-guide/compute-resources/">http://kubernetes.io/docs/user-guide/compute-resources/</a></p></td>
<td class="tableblock halign-left valign-top"><p class="tableblock">false</p></td>
<td class="tableblock halign-left valign-top"><p class="tableblock">object</p></td>
<td class="tableblock halign-left valign-top"></td>
</tr>
</tbody>
</table>

</div>
<div class="sect2">
<h3 id="_v1_envvarsource">v1.EnvVarSource</h3>
<div class="paragraph">
<p>EnvVarSource represents a source for the value of an EnvVar.</p>
</div>
<table class="tableblock frame-all grid-all" style="width:100%; ">
<colgroup>
<col style="width:20%;">
<col style="width:20%;">
<col style="width:20%;">
<col style="width:20%;">
<col style="width:20%;"> 
</colgroup>
<thead>
<tr>
<th class="tableblock halign-left valign-top">Name</th>
<th class="tableblock halign-left valign-top">Description</th>
<th class="tableblock halign-left valign-top">Required</th>
<th class="tableblock halign-left valign-top">Schema</th>
<th class="tableblock halign-left valign-top">Default</th>
</tr>
</thead>
<tbody>
<tr>
<td class="tableblock halign-left valign-top"><p class="tableblock">fieldRef</p></td>
<td class="tableblock halign-left valign-top"><p class="tableblock">Selects a field of the pod: supports metadata.name, metadata.namespace, metadata.labels, metadata.annotations, spec.nodeName, spec.serviceAccountName, status.podIP.</p></td>
<td class="tableblock halign-left valign-top"><p class="tableblock">false</p></td>
<td class="tableblock halign-left valign-top"><p class="tableblock"><a href="#_v1_objectfieldselector">v1.ObjectFieldSelector</a></p></td>
<td class="tableblock halign-left valign-top"></td>
</tr>
<tr>
<td class="tableblock halign-left valign-top"><p class="tableblock">resourceFieldRef</p></td>
<td class="tableblock halign-left valign-top"><p class="tableblock">Selects a resource of the container: only resources limits and requests (limits.cpu, limits.memory, requests.cpu and requests.memory) are currently supported.</p></td>
<td class="tableblock halign-left valign-top"><p class="tableblock">false</p></td>
<td class="tableblock halign-left valign-top"><p class="tableblock"><a href="#_v1_resourcefieldselector">v1.ResourceFieldSelector</a></p></td>
<td class="tableblock halign-left valign-top"></td>
</tr>
<tr>
<td class="tableblock halign-left valign-top"><p class="tableblock">configMapKeyRef</p></td>
<td class="tableblock halign-left valign-top"><p class="tableblock">Selects a key of a ConfigMap.</p></td>
<td class="tableblock halign-left valign-top"><p class="tableblock">false</p></td>
<td class="tableblock halign-left valign-top"><p class="tableblock"><a href="#_v1_configmapkeyselector">v1.ConfigMapKeySelector</a></p></td>
<td class="tableblock halign-left valign-top"></td>
</tr>
<tr>
<td class="tableblock halign-left valign-top"><p class="tableblock">secretKeyRef</p></td>
<td class="tableblock halign-left valign-top"><p class="tableblock">Selects a key of a secret in the pod&#8217;s namespace</p></td>
<td class="tableblock halign-left valign-top"><p class="tableblock">false</p></td>
<td class="tableblock halign-left valign-top"><p class="tableblock"><a href="#_v1_secretkeyselector">v1.SecretKeySelector</a></p></td>
<td class="tableblock halign-left valign-top"></td>
</tr>
</tbody>
</table>

</div>
<div class="sect2">
<h3 id="_v1_flexvolumesource">v1.FlexVolumeSource</h3>
<div class="paragraph">
<p>FlexVolume represents a generic volume resource that is provisioned/attached using an exec based plugin. This is an alpha feature and may change in future.</p>
</div>
<table class="tableblock frame-all grid-all" style="width:100%; ">
<colgroup>
<col style="width:20%;">
<col style="width:20%;">
<col style="width:20%;">
<col style="width:20%;">
<col style="width:20%;"> 
</colgroup>
<thead>
<tr>
<th class="tableblock halign-left valign-top">Name</th>
<th class="tableblock halign-left valign-top">Description</th>
<th class="tableblock halign-left valign-top">Required</th>
<th class="tableblock halign-left valign-top">Schema</th>
<th class="tableblock halign-left valign-top">Default</th>
</tr>
</thead>
<tbody>
<tr>
<td class="tableblock halign-left valign-top"><p class="tableblock">driver</p></td>
<td class="tableblock halign-left valign-top"><p class="tableblock">Driver is the name of the driver to use for this volume.</p></td>
<td class="tableblock halign-left valign-top"><p class="tableblock">true</p></td>
<td class="tableblock halign-left valign-top"><p class="tableblock">string</p></td>
<td class="tableblock halign-left valign-top"></td>
</tr>
<tr>
<td class="tableblock halign-left valign-top"><p class="tableblock">fsType</p></td>
<td class="tableblock halign-left valign-top"><p class="tableblock">Filesystem type to mount. Must be a filesystem type supported by the host operating system. Ex. "ext4", "xfs", "ntfs". The default filesystem depends on FlexVolume script.</p></td>
<td class="tableblock halign-left valign-top"><p class="tableblock">false</p></td>
<td class="tableblock halign-left valign-top"><p class="tableblock">string</p></td>
<td class="tableblock halign-left valign-top"></td>
</tr>
<tr>
<td class="tableblock halign-left valign-top"><p class="tableblock">secretRef</p></td>
<td class="tableblock halign-left valign-top"><p class="tableblock">Optional: SecretRef is reference to the secret object containing sensitive information to pass to the plugin scripts. This may be empty if no secret object is specified. If the secret object contains more than one secret, all secrets are passed to the plugin scripts.</p></td>
<td class="tableblock halign-left valign-top"><p class="tableblock">false</p></td>
<td class="tableblock halign-left valign-top"><p class="tableblock"><a href="#_v1_localobjectreference">v1.LocalObjectReference</a></p></td>
<td class="tableblock halign-left valign-top"></td>
</tr>
<tr>
<td class="tableblock halign-left valign-top"><p class="tableblock">readOnly</p></td>
<td class="tableblock halign-left valign-top"><p class="tableblock">Optional: Defaults to false (read/write). ReadOnly here will force the ReadOnly setting in VolumeMounts.</p></td>
<td class="tableblock halign-left valign-top"><p class="tableblock">false</p></td>
<td class="tableblock halign-left valign-top"><p class="tableblock">boolean</p></td>
<td class="tableblock halign-left valign-top"><p class="tableblock">false</p></td>
</tr>
<tr>
<td class="tableblock halign-left valign-top"><p class="tableblock">options</p></td>
<td class="tableblock halign-left valign-top"><p class="tableblock">Optional: Extra command options if any.</p></td>
<td class="tableblock halign-left valign-top"><p class="tableblock">false</p></td>
<td class="tableblock halign-left valign-top"><p class="tableblock">object</p></td>
<td class="tableblock halign-left valign-top"></td>
</tr>
</tbody>
</table>

</div>
<div class="sect2">
<h3 id="_v1_podtemplatespec">v1.PodTemplateSpec</h3>
<div class="paragraph">
<p>PodTemplateSpec describes the data a pod should have when created from a template</p>
</div>
<table class="tableblock frame-all grid-all" style="width:100%; ">
<colgroup>
<col style="width:20%;">
<col style="width:20%;">
<col style="width:20%;">
<col style="width:20%;">
<col style="width:20%;"> 
</colgroup>
<thead>
<tr>
<th class="tableblock halign-left valign-top">Name</th>
<th class="tableblock halign-left valign-top">Description</th>
<th class="tableblock halign-left valign-top">Required</th>
<th class="tableblock halign-left valign-top">Schema</th>
<th class="tableblock halign-left valign-top">Default</th>
</tr>
</thead>
<tbody>
<tr>
<td class="tableblock halign-left valign-top"><p class="tableblock">metadata</p></td>
<td class="tableblock halign-left valign-top"><p class="tableblock">Standard object&#8217;s metadata. More info: <a href="http://releases.k8s.io/HEAD/docs/devel/api-conventions.md#metadata">http://releases.k8s.io/HEAD/docs/devel/api-conventions.md#metadata</a></p></td>
<td class="tableblock halign-left valign-top"><p class="tableblock">false</p></td>
<td class="tableblock halign-left valign-top"><p class="tableblock"><a href="#_v1_objectmeta">v1.ObjectMeta</a></p></td>
<td class="tableblock halign-left valign-top"></td>
</tr>
<tr>
<td class="tableblock halign-left valign-top"><p class="tableblock">spec</p></td>
<td class="tableblock halign-left valign-top"><p class="tableblock">Specification of the desired behavior of the pod. More info: <a href="http://releases.k8s.io/HEAD/docs/devel/api-conventions.md#spec-and-status">http://releases.k8s.io/HEAD/docs/devel/api-conventions.md#spec-and-status</a></p></td>
<td class="tableblock halign-left valign-top"><p class="tableblock">false</p></td>
<td class="tableblock halign-left valign-top"><p class="tableblock"><a href="#_v1_podspec">v1.PodSpec</a></p></td>
<td class="tableblock halign-left valign-top"></td>
</tr>
</tbody>
</table>

</div>
<div class="sect2">
<h3 id="_v1_keytopath">v1.KeyToPath</h3>
<div class="paragraph">
<p>Maps a string key to a path within a volume.</p>
</div>
<table class="tableblock frame-all grid-all" style="width:100%; ">
<colgroup>
<col style="width:20%;">
<col style="width:20%;">
<col style="width:20%;">
<col style="width:20%;">
<col style="width:20%;"> 
</colgroup>
<thead>
<tr>
<th class="tableblock halign-left valign-top">Name</th>
<th class="tableblock halign-left valign-top">Description</th>
<th class="tableblock halign-left valign-top">Required</th>
<th class="tableblock halign-left valign-top">Schema</th>
<th class="tableblock halign-left valign-top">Default</th>
</tr>
</thead>
<tbody>
<tr>
<td class="tableblock halign-left valign-top"><p class="tableblock">key</p></td>
<td class="tableblock halign-left valign-top"><p class="tableblock">The key to project.</p></td>
<td class="tableblock halign-left valign-top"><p class="tableblock">true</p></td>
<td class="tableblock halign-left valign-top"><p class="tableblock">string</p></td>
<td class="tableblock halign-left valign-top"></td>
</tr>
<tr>
<td class="tableblock halign-left valign-top"><p class="tableblock">path</p></td>
<td class="tableblock halign-left valign-top"><p class="tableblock">The relative path of the file to map the key to. May not be an absolute path. May not contain the path element <em>..</em>. May not start with the string <em>..</em>.</p></td>
<td class="tableblock halign-left valign-top"><p class="tableblock">true</p></td>
<td class="tableblock halign-left valign-top"><p class="tableblock">string</p></td>
<td class="tableblock halign-left valign-top"></td>
</tr>
<tr>
<td class="tableblock halign-left valign-top"><p class="tableblock">mode</p></td>
<td class="tableblock halign-left valign-top"><p class="tableblock">Optional: mode bits to use on this file, must be a value between 0 and 0777. If not specified, the volume defaultMode will be used. This might be in conflict with other options that affect the file mode, like fsGroup, and the result can be other mode bits set.</p></td>
<td class="tableblock halign-left valign-top"><p class="tableblock">false</p></td>
<td class="tableblock halign-left valign-top"><p class="tableblock">integer (int32)</p></td>
<td class="tableblock halign-left valign-top"></td>
</tr>
</tbody>
</table>

</div>
<div class="sect2">
<h3 id="_v1_azurediskvolumesource">v1.AzureDiskVolumeSource</h3>
<div class="paragraph">
<p>AzureDisk represents an Azure Data Disk mount on the host and bind mount to the pod.</p>
</div>
<table class="tableblock frame-all grid-all" style="width:100%; ">
<colgroup>
<col style="width:20%;">
<col style="width:20%;">
<col style="width:20%;">
<col style="width:20%;">
<col style="width:20%;"> 
</colgroup>
<thead>
<tr>
<th class="tableblock halign-left valign-top">Name</th>
<th class="tableblock halign-left valign-top">Description</th>
<th class="tableblock halign-left valign-top">Required</th>
<th class="tableblock halign-left valign-top">Schema</th>
<th class="tableblock halign-left valign-top">Default</th>
</tr>
</thead>
<tbody>
<tr>
<td class="tableblock halign-left valign-top"><p class="tableblock">diskName</p></td>
<td class="tableblock halign-left valign-top"><p class="tableblock">The Name of the data disk in the blob storage</p></td>
<td class="tableblock halign-left valign-top"><p class="tableblock">true</p></td>
<td class="tableblock halign-left valign-top"><p class="tableblock">string</p></td>
<td class="tableblock halign-left valign-top"></td>
</tr>
<tr>
<td class="tableblock halign-left valign-top"><p class="tableblock">diskURI</p></td>
<td class="tableblock halign-left valign-top"><p class="tableblock">The URI the data disk in the blob storage</p></td>
<td class="tableblock halign-left valign-top"><p class="tableblock">true</p></td>
<td class="tableblock halign-left valign-top"><p class="tableblock">string</p></td>
<td class="tableblock halign-left valign-top"></td>
</tr>
<tr>
<td class="tableblock halign-left valign-top"><p class="tableblock">cachingMode</p></td>
<td class="tableblock halign-left valign-top"><p class="tableblock">Host Caching mode: None, Read Only, Read Write.</p></td>
<td class="tableblock halign-left valign-top"><p class="tableblock">false</p></td>
<td class="tableblock halign-left valign-top"><p class="tableblock"><a href="#_v1_azuredatadiskcachingmode">v1.AzureDataDiskCachingMode</a></p></td>
<td class="tableblock halign-left valign-top"></td>
</tr>
<tr>
<td class="tableblock halign-left valign-top"><p class="tableblock">fsType</p></td>
<td class="tableblock halign-left valign-top"><p class="tableblock">Filesystem type to mount. Must be a filesystem type supported by the host operating system. Ex. "ext4", "xfs", "ntfs". Implicitly inferred to be "ext4" if unspecified.</p></td>
<td class="tableblock halign-left valign-top"><p class="tableblock">false</p></td>
<td class="tableblock halign-left valign-top"><p class="tableblock">string</p></td>
<td class="tableblock halign-left valign-top"></td>
</tr>
<tr>
<td class="tableblock halign-left valign-top"><p class="tableblock">readOnly</p></td>
<td class="tableblock halign-left valign-top"><p class="tableblock">Defaults to false (read/write). ReadOnly here will force the ReadOnly setting in VolumeMounts.</p></td>
<td class="tableblock halign-left valign-top"><p class="tableblock">false</p></td>
<td class="tableblock halign-left valign-top"><p class="tableblock">boolean</p></td>
<td class="tableblock halign-left valign-top"><p class="tableblock">false</p></td>
</tr>
<tr>
<td class="tableblock halign-left valign-top"><p class="tableblock">kind</p></td>
<td class="tableblock halign-left valign-top"><p class="tableblock">Defaults to shared shared: mulitple blob disks per storage account dedicated: single blob disk per storage account managed: azure managed data disk (only in managed availability set)</p></td>
<td class="tableblock halign-left valign-top"><p class="tableblock">false</p></td>
<td class="tableblock halign-left valign-top"><p class="tableblock"><a href="#_v1_azuredatadiskkind">v1.AzureDataDiskKind</a></p></td>
<td class="tableblock halign-left valign-top"></td>
</tr>
</tbody>
</table>

</div>
<div class="sect2">
<h3 id="_v1_nodeselector">v1.NodeSelector</h3>
<div class="paragraph">
<p>A node selector represents the union of the results of one or more label queries over a set of nodes; that is, it represents the OR of the selectors represented by the node selector terms.</p>
</div>
<table class="tableblock frame-all grid-all" style="width:100%; ">
<colgroup>
<col style="width:20%;">
<col style="width:20%;">
<col style="width:20%;">
<col style="width:20%;">
<col style="width:20%;"> 
</colgroup>
<thead>
<tr>
<th class="tableblock halign-left valign-top">Name</th>
<th class="tableblock halign-left valign-top">Description</th>
<th class="tableblock halign-left valign-top">Required</th>
<th class="tableblock halign-left valign-top">Schema</th>
<th class="tableblock halign-left valign-top">Default</th>
</tr>
</thead>
<tbody>
<tr>
<td class="tableblock halign-left valign-top"><p class="tableblock">nodeSelectorTerms</p></td>
<td class="tableblock halign-left valign-top"><p class="tableblock">Required. A list of node selector terms. The terms are ORed.</p></td>
<td class="tableblock halign-left valign-top"><p class="tableblock">true</p></td>
<td class="tableblock halign-left valign-top"><p class="tableblock"><a href="#_v1_nodeselectorterm">v1.NodeSelectorTerm</a> array</p></td>
<td class="tableblock halign-left valign-top"></td>
</tr>
</tbody>
</table>

</div>
<div class="sect2">
<h3 id="_v1_vspherevirtualdiskvolumesource">v1.VsphereVirtualDiskVolumeSource</h3>
<div class="paragraph">
<p>Represents a vSphere volume resource.</p>
</div>
<table class="tableblock frame-all grid-all" style="width:100%; ">
<colgroup>
<col style="width:20%;">
<col style="width:20%;">
<col style="width:20%;">
<col style="width:20%;">
<col style="width:20%;"> 
</colgroup>
<thead>
<tr>
<th class="tableblock halign-left valign-top">Name</th>
<th class="tableblock halign-left valign-top">Description</th>
<th class="tableblock halign-left valign-top">Required</th>
<th class="tableblock halign-left valign-top">Schema</th>
<th class="tableblock halign-left valign-top">Default</th>
</tr>
</thead>
<tbody>
<tr>
<td class="tableblock halign-left valign-top"><p class="tableblock">volumePath</p></td>
<td class="tableblock halign-left valign-top"><p class="tableblock">Path that identifies vSphere volume vmdk</p></td>
<td class="tableblock halign-left valign-top"><p class="tableblock">true</p></td>
<td class="tableblock halign-left valign-top"><p class="tableblock">string</p></td>
<td class="tableblock halign-left valign-top"></td>
</tr>
<tr>
<td class="tableblock halign-left valign-top"><p class="tableblock">fsType</p></td>
<td class="tableblock halign-left valign-top"><p class="tableblock">Filesystem type to mount. Must be a filesystem type supported by the host operating system. Ex. "ext4", "xfs", "ntfs". Implicitly inferred to be "ext4" if unspecified.</p></td>
<td class="tableblock halign-left valign-top"><p class="tableblock">false</p></td>
<td class="tableblock halign-left valign-top"><p class="tableblock">string</p></td>
<td class="tableblock halign-left valign-top"></td>
</tr>
</tbody>
</table>

</div>
<div class="sect2">
<h3 id="_v1_jobspec">v1.JobSpec</h3>
<div class="paragraph">
<p>JobSpec describes how the job execution will look like.</p>
</div>
<table class="tableblock frame-all grid-all" style="width:100%; ">
<colgroup>
<col style="width:20%;">
<col style="width:20%;">
<col style="width:20%;">
<col style="width:20%;">
<col style="width:20%;"> 
</colgroup>
<thead>
<tr>
<th class="tableblock halign-left valign-top">Name</th>
<th class="tableblock halign-left valign-top">Description</th>
<th class="tableblock halign-left valign-top">Required</th>
<th class="tableblock halign-left valign-top">Schema</th>
<th class="tableblock halign-left valign-top">Default</th>
</tr>
</thead>
<tbody>
<tr>
<td class="tableblock halign-left valign-top"><p class="tableblock">parallelism</p></td>
<td class="tableblock halign-left valign-top"><p class="tableblock">Parallelism specifies the maximum desired number of pods the job should run at any given time. The actual number of pods running in steady state will be less than this number when ((.spec.completions - .status.successful) &lt; .spec.parallelism), i.e. when the work left to do is less than max parallelism. More info: <a href="http://kubernetes.io/docs/user-guide/jobs">http://kubernetes.io/docs/user-guide/jobs</a></p></td>
<td class="tableblock halign-left valign-top"><p class="tableblock">false</p></td>
<td class="tableblock halign-left valign-top"><p class="tableblock">integer (int32)</p></td>
<td class="tableblock halign-left valign-top"></td>
</tr>
<tr>
<td class="tableblock halign-left valign-top"><p class="tableblock">completions</p></td>
<td class="tableblock halign-left valign-top"><p class="tableblock">Completions specifies the desired number of successfully finished pods the job should be run with.  Setting to nil means that the success of any pod signals the success of all pods, and allows parallelism to have any positive value.  Setting to 1 means that parallelism is limited to 1 and the success of that pod signals the success of the job. More info: <a href="http://kubernetes.io/docs/user-guide/jobs">http://kubernetes.io/docs/user-guide/jobs</a></p></td>
<td class="tableblock halign-left valign-top"><p class="tableblock">false</p></td>
<td class="tableblock halign-left valign-top"><p class="tableblock">integer (int32)</p></td>
<td class="tableblock halign-left valign-top"></td>
</tr>
<tr>
<td class="tableblock halign-left valign-top"><p class="tableblock">activeDeadlineSeconds</p></td>
<td class="tableblock halign-left valign-top"><p class="tableblock">Optional duration in seconds relative to the startTime that the job may be active before the system tries to terminate it; value must be positive integer</p></td>
<td class="tableblock halign-left valign-top"><p class="tableblock">false</p></td>
<td class="tableblock halign-left valign-top"><p class="tableblock">integer (int64)</p></td>
<td class="tableblock halign-left valign-top"></td>
</tr>
<tr>
<td class="tableblock halign-left valign-top"><p class="tableblock">selector</p></td>
<td class="tableblock halign-left valign-top"><p class="tableblock">Selector is a label query over pods that should match the pod count. Normally, the system sets this field for you. More info: <a href="http://kubernetes.io/docs/user-guide/labels#label-selectors">http://kubernetes.io/docs/user-guide/labels#label-selectors</a></p></td>
<td class="tableblock halign-left valign-top"><p class="tableblock">false</p></td>
<td class="tableblock halign-left valign-top"><p class="tableblock"><a href="#_v1_labelselector">v1.LabelSelector</a></p></td>
<td class="tableblock halign-left valign-top"></td>
</tr>
<tr>
<td class="tableblock halign-left valign-top"><p class="tableblock">manualSelector</p></td>
<td class="tableblock halign-left valign-top"><p class="tableblock">ManualSelector controls generation of pod labels and pod selectors. Leave <code>manualSelector</code> unset unless you are certain what you are doing. When false or unset, the system pick labels unique to this job and appends those labels to the pod template.  When true, the user is responsible for picking unique labels and specifying the selector.  Failure to pick a unique label may cause this and other jobs to not function correctly.  However, You may see <code>manualSelector=true</code> in jobs that were created with the old <code>extensions/v1beta1</code> API. More info: <a href="http://releases.k8s.io/HEAD/docs/design/selector-generation.md">http://releases.k8s.io/HEAD/docs/design/selector-generation.md</a></p></td>
<td class="tableblock halign-left valign-top"><p class="tableblock">false</p></td>
<td class="tableblock halign-left valign-top"><p class="tableblock">boolean</p></td>
<td class="tableblock halign-left valign-top"><p class="tableblock">false</p></td>
</tr>
<tr>
<td class="tableblock halign-left valign-top"><p class="tableblock">template</p></td>
<td class="tableblock halign-left valign-top"><p class="tableblock">Template is the object that describes the pod that will be created when executing a job. More info: <a href="http://kubernetes.io/docs/user-guide/jobs">http://kubernetes.io/docs/user-guide/jobs</a></p></td>
<td class="tableblock halign-left valign-top"><p class="tableblock">true</p></td>
<td class="tableblock halign-left valign-top"><p class="tableblock"><a href="#_v1_podtemplatespec">v1.PodTemplateSpec</a></p></td>
<td class="tableblock halign-left valign-top"></td>
</tr>
</tbody>
</table>

</div>
<div class="sect2">
<h3 id="_v1_patch">v1.Patch</h3>
<div class="paragraph">
<p>Patch is provided to give a concrete name and type to the Kubernetes PATCH request body.</p>
</div>
</div>
<div class="sect2">
<h3 id="_v1_deleteoptions">v1.DeleteOptions</h3>
<div class="paragraph">
<p>DeleteOptions may be provided when deleting an API object.</p>
</div>
<table class="tableblock frame-all grid-all" style="width:100%; ">
<colgroup>
<col style="width:20%;">
<col style="width:20%;">
<col style="width:20%;">
<col style="width:20%;">
<col style="width:20%;"> 
</colgroup>
<thead>
<tr>
<th class="tableblock halign-left valign-top">Name</th>
<th class="tableblock halign-left valign-top">Description</th>
<th class="tableblock halign-left valign-top">Required</th>
<th class="tableblock halign-left valign-top">Schema</th>
<th class="tableblock halign-left valign-top">Default</th>
</tr>
</thead>
<tbody>
<tr>
<td class="tableblock halign-left valign-top"><p class="tableblock">kind</p></td>
<td class="tableblock halign-left valign-top"><p class="tableblock">Kind is a string value representing the REST resource this object represents. Servers may infer this from the endpoint the client submits requests to. Cannot be updated. In CamelCase. More info: <a href="http://releases.k8s.io/HEAD/docs/devel/api-conventions.md#types-kinds">http://releases.k8s.io/HEAD/docs/devel/api-conventions.md#types-kinds</a></p></td>
<td class="tableblock halign-left valign-top"><p class="tableblock">false</p></td>
<td class="tableblock halign-left valign-top"><p class="tableblock">string</p></td>
<td class="tableblock halign-left valign-top"></td>
</tr>
<tr>
<td class="tableblock halign-left valign-top"><p class="tableblock">apiVersion</p></td>
<td class="tableblock halign-left valign-top"><p class="tableblock">APIVersion defines the versioned schema of this representation of an object. Servers should convert recognized schemas to the latest internal value, and may reject unrecognized values. More info: <a href="http://releases.k8s.io/HEAD/docs/devel/api-conventions.md#resources">http://releases.k8s.io/HEAD/docs/devel/api-conventions.md#resources</a></p></td>
<td class="tableblock halign-left valign-top"><p class="tableblock">false</p></td>
<td class="tableblock halign-left valign-top"><p class="tableblock">string</p></td>
<td class="tableblock halign-left valign-top"></td>
</tr>
<tr>
<td class="tableblock halign-left valign-top"><p class="tableblock">gracePeriodSeconds</p></td>
<td class="tableblock halign-left valign-top"><p class="tableblock">The duration in seconds before the object should be deleted. Value must be non-negative integer. The value zero indicates delete immediately. If this value is nil, the default grace period for the specified type will be used. Defaults to a per object value if not specified. zero means delete immediately.</p></td>
<td class="tableblock halign-left valign-top"><p class="tableblock">false</p></td>
<td class="tableblock halign-left valign-top"><p class="tableblock">integer (int64)</p></td>
<td class="tableblock halign-left valign-top"></td>
</tr>
<tr>
<td class="tableblock halign-left valign-top"><p class="tableblock">preconditions</p></td>
<td class="tableblock halign-left valign-top"><p class="tableblock">Must be fulfilled before a deletion is carried out. If not possible, a 409 Conflict status will be returned.</p></td>
<td class="tableblock halign-left valign-top"><p class="tableblock">false</p></td>
<td class="tableblock halign-left valign-top"><p class="tableblock"><a href="#_v1_preconditions">v1.Preconditions</a></p></td>
<td class="tableblock halign-left valign-top"></td>
</tr>
<tr>
<td class="tableblock halign-left valign-top"><p class="tableblock">orphanDependents</p></td>
<td class="tableblock halign-left valign-top"><p class="tableblock">Should the dependent objects be orphaned. If true/false, the "orphan" finalizer will be added to/removed from the object&#8217;s finalizers list.</p></td>
<td class="tableblock halign-left valign-top"><p class="tableblock">false</p></td>
<td class="tableblock halign-left valign-top"><p class="tableblock">boolean</p></td>
<td class="tableblock halign-left valign-top"><p class="tableblock">false</p></td>
</tr>
</tbody>
</table>

</div>
<div class="sect2">
<h3 id="_v1_volume">v1.Volume</h3>
<div class="paragraph">
<p>Volume represents a named volume in a pod that may be accessed by any container in the pod.</p>
</div>
<table class="tableblock frame-all grid-all" style="width:100%; ">
<colgroup>
<col style="width:20%;">
<col style="width:20%;">
<col style="width:20%;">
<col style="width:20%;">
<col style="width:20%;"> 
</colgroup>
<thead>
<tr>
<th class="tableblock halign-left valign-top">Name</th>
<th class="tableblock halign-left valign-top">Description</th>
<th class="tableblock halign-left valign-top">Required</th>
<th class="tableblock halign-left valign-top">Schema</th>
<th class="tableblock halign-left valign-top">Default</th>
</tr>
</thead>
<tbody>
<tr>
<td class="tableblock halign-left valign-top"><p class="tableblock">name</p></td>
<td class="tableblock halign-left valign-top"><p class="tableblock">Volume&#8217;s name. Must be a DNS_LABEL and unique within the pod. More info: <a href="http://kubernetes.io/docs/user-guide/identifiers#names">http://kubernetes.io/docs/user-guide/identifiers#names</a></p></td>
<td class="tableblock halign-left valign-top"><p class="tableblock">true</p></td>
<td class="tableblock halign-left valign-top"><p class="tableblock">string</p></td>
<td class="tableblock halign-left valign-top"></td>
</tr>
<tr>
<td class="tableblock halign-left valign-top"><p class="tableblock">hostPath</p></td>
<td class="tableblock halign-left valign-top"><p class="tableblock">HostPath represents a pre-existing file or directory on the host machine that is directly exposed to the container. This is generally used for system agents or other privileged things that are allowed to see the host machine. Most containers will NOT need this. More info: <a href="http://kubernetes.io/docs/user-guide/volumes#hostpath">http://kubernetes.io/docs/user-guide/volumes#hostpath</a></p></td>
<td class="tableblock halign-left valign-top"><p class="tableblock">false</p></td>
<td class="tableblock halign-left valign-top"><p class="tableblock"><a href="#_v1_hostpathvolumesource">v1.HostPathVolumeSource</a></p></td>
<td class="tableblock halign-left valign-top"></td>
</tr>
<tr>
<td class="tableblock halign-left valign-top"><p class="tableblock">emptyDir</p></td>
<td class="tableblock halign-left valign-top"><p class="tableblock">EmptyDir represents a temporary directory that shares a pod&#8217;s lifetime. More info: <a href="http://kubernetes.io/docs/user-guide/volumes#emptydir">http://kubernetes.io/docs/user-guide/volumes#emptydir</a></p></td>
<td class="tableblock halign-left valign-top"><p class="tableblock">false</p></td>
<td class="tableblock halign-left valign-top"><p class="tableblock"><a href="#_v1_emptydirvolumesource">v1.EmptyDirVolumeSource</a></p></td>
<td class="tableblock halign-left valign-top"></td>
</tr>
<tr>
<td class="tableblock halign-left valign-top"><p class="tableblock">gcePersistentDisk</p></td>
<td class="tableblock halign-left valign-top"><p class="tableblock">GCEPersistentDisk represents a GCE Disk resource that is attached to a kubelet&#8217;s host machine and then exposed to the pod. More info: <a href="http://kubernetes.io/docs/user-guide/volumes#gcepersistentdisk">http://kubernetes.io/docs/user-guide/volumes#gcepersistentdisk</a></p></td>
<td class="tableblock halign-left valign-top"><p class="tableblock">false</p></td>
<td class="tableblock halign-left valign-top"><p class="tableblock"><a href="#_v1_gcepersistentdiskvolumesource">v1.GCEPersistentDiskVolumeSource</a></p></td>
<td class="tableblock halign-left valign-top"></td>
</tr>
<tr>
<td class="tableblock halign-left valign-top"><p class="tableblock">awsElasticBlockStore</p></td>
<td class="tableblock halign-left valign-top"><p class="tableblock">AWSElasticBlockStore represents an AWS Disk resource that is attached to a kubelet&#8217;s host machine and then exposed to the pod. More info: <a href="http://kubernetes.io/docs/user-guide/volumes#awselasticblockstore">http://kubernetes.io/docs/user-guide/volumes#awselasticblockstore</a></p></td>
<td class="tableblock halign-left valign-top"><p class="tableblock">false</p></td>
<td class="tableblock halign-left valign-top"><p class="tableblock"><a href="#_v1_awselasticblockstorevolumesource">v1.AWSElasticBlockStoreVolumeSource</a></p></td>
<td class="tableblock halign-left valign-top"></td>
</tr>
<tr>
<td class="tableblock halign-left valign-top"><p class="tableblock">gitRepo</p></td>
<td class="tableblock halign-left valign-top"><p class="tableblock">GitRepo represents a git repository at a particular revision.</p></td>
<td class="tableblock halign-left valign-top"><p class="tableblock">false</p></td>
<td class="tableblock halign-left valign-top"><p class="tableblock"><a href="#_v1_gitrepovolumesource">v1.GitRepoVolumeSource</a></p></td>
<td class="tableblock halign-left valign-top"></td>
</tr>
<tr>
<td class="tableblock halign-left valign-top"><p class="tableblock">secret</p></td>
<td class="tableblock halign-left valign-top"><p class="tableblock">Secret represents a secret that should populate this volume. More info: <a href="http://kubernetes.io/docs/user-guide/volumes#secrets">http://kubernetes.io/docs/user-guide/volumes#secrets</a></p></td>
<td class="tableblock halign-left valign-top"><p class="tableblock">false</p></td>
<td class="tableblock halign-left valign-top"><p class="tableblock"><a href="#_v1_secretvolumesource">v1.SecretVolumeSource</a></p></td>
<td class="tableblock halign-left valign-top"></td>
</tr>
<tr>
<td class="tableblock halign-left valign-top"><p class="tableblock">nfs</p></td>
<td class="tableblock halign-left valign-top"><p class="tableblock">NFS represents an NFS mount on the host that shares a pod&#8217;s lifetime More info: <a href="http://kubernetes.io/docs/user-guide/volumes#nfs">http://kubernetes.io/docs/user-guide/volumes#nfs</a></p></td>
<td class="tableblock halign-left valign-top"><p class="tableblock">false</p></td>
<td class="tableblock halign-left valign-top"><p class="tableblock"><a href="#_v1_nfsvolumesource">v1.NFSVolumeSource</a></p></td>
<td class="tableblock halign-left valign-top"></td>
</tr>
<tr>
<td class="tableblock halign-left valign-top"><p class="tableblock">iscsi</p></td>
<td class="tableblock halign-left valign-top"><p class="tableblock">ISCSI represents an ISCSI Disk resource that is attached to a kubelet&#8217;s host machine and then exposed to the pod. More info: <a href="http://releases.k8s.io/HEAD/examples/volumes/iscsi/README.md">http://releases.k8s.io/HEAD/examples/volumes/iscsi/README.md</a></p></td>
<td class="tableblock halign-left valign-top"><p class="tableblock">false</p></td>
<td class="tableblock halign-left valign-top"><p class="tableblock"><a href="#_v1_iscsivolumesource">v1.ISCSIVolumeSource</a></p></td>
<td class="tableblock halign-left valign-top"></td>
</tr>
<tr>
<td class="tableblock halign-left valign-top"><p class="tableblock">glusterfs</p></td>
<td class="tableblock halign-left valign-top"><p class="tableblock">Glusterfs represents a Glusterfs mount on the host that shares a pod&#8217;s lifetime. More info: <a href="http://releases.k8s.io/HEAD/examples/volumes/glusterfs/README.md">http://releases.k8s.io/HEAD/examples/volumes/glusterfs/README.md</a></p></td>
<td class="tableblock halign-left valign-top"><p class="tableblock">false</p></td>
<td class="tableblock halign-left valign-top"><p class="tableblock"><a href="#_v1_glusterfsvolumesource">v1.GlusterfsVolumeSource</a></p></td>
<td class="tableblock halign-left valign-top"></td>
</tr>
<tr>
<td class="tableblock halign-left valign-top"><p class="tableblock">persistentVolumeClaim</p></td>
<td class="tableblock halign-left valign-top"><p class="tableblock">PersistentVolumeClaimVolumeSource represents a reference to a PersistentVolumeClaim in the same namespace. More info: <a href="http://kubernetes.io/docs/user-guide/persistent-volumes#persistentvolumeclaims">http://kubernetes.io/docs/user-guide/persistent-volumes#persistentvolumeclaims</a></p></td>
<td class="tableblock halign-left valign-top"><p class="tableblock">false</p></td>
<td class="tableblock halign-left valign-top"><p class="tableblock"><a href="#_v1_persistentvolumeclaimvolumesource">v1.PersistentVolumeClaimVolumeSource</a></p></td>
<td class="tableblock halign-left valign-top"></td>
</tr>
<tr>
<td class="tableblock halign-left valign-top"><p class="tableblock">rbd</p></td>
<td class="tableblock halign-left valign-top"><p class="tableblock">RBD represents a Rados Block Device mount on the host that shares a pod&#8217;s lifetime. More info: <a href="http://releases.k8s.io/HEAD/examples/volumes/rbd/README.md">http://releases.k8s.io/HEAD/examples/volumes/rbd/README.md</a></p></td>
<td class="tableblock halign-left valign-top"><p class="tableblock">false</p></td>
<td class="tableblock halign-left valign-top"><p class="tableblock"><a href="#_v1_rbdvolumesource">v1.RBDVolumeSource</a></p></td>
<td class="tableblock halign-left valign-top"></td>
</tr>
<tr>
<td class="tableblock halign-left valign-top"><p class="tableblock">flexVolume</p></td>
<td class="tableblock halign-left valign-top"><p class="tableblock">FlexVolume represents a generic volume resource that is provisioned/attached using an exec based plugin. This is an alpha feature and may change in future.</p></td>
<td class="tableblock halign-left valign-top"><p class="tableblock">false</p></td>
<td class="tableblock halign-left valign-top"><p class="tableblock"><a href="#_v1_flexvolumesource">v1.FlexVolumeSource</a></p></td>
<td class="tableblock halign-left valign-top"></td>
</tr>
<tr>
<td class="tableblock halign-left valign-top"><p class="tableblock">cinder</p></td>
<td class="tableblock halign-left valign-top"><p class="tableblock">Cinder represents a cinder volume attached and mounted on kubelets host machine More info: <a href="http://releases.k8s.io/HEAD/examples/mysql-cinder-pd/README.md">http://releases.k8s.io/HEAD/examples/mysql-cinder-pd/README.md</a></p></td>
<td class="tableblock halign-left valign-top"><p class="tableblock">false</p></td>
<td class="tableblock halign-left valign-top"><p class="tableblock"><a href="#_v1_cindervolumesource">v1.CinderVolumeSource</a></p></td>
<td class="tableblock halign-left valign-top"></td>
</tr>
<tr>
<td class="tableblock halign-left valign-top"><p class="tableblock">cephfs</p></td>
<td class="tableblock halign-left valign-top"><p class="tableblock">CephFS represents a Ceph FS mount on the host that shares a pod&#8217;s lifetime</p></td>
<td class="tableblock halign-left valign-top"><p class="tableblock">false</p></td>
<td class="tableblock halign-left valign-top"><p class="tableblock"><a href="#_v1_cephfsvolumesource">v1.CephFSVolumeSource</a></p></td>
<td class="tableblock halign-left valign-top"></td>
</tr>
<tr>
<td class="tableblock halign-left valign-top"><p class="tableblock">flocker</p></td>
<td class="tableblock halign-left valign-top"><p class="tableblock">Flocker represents a Flocker volume attached to a kubelet&#8217;s host machine. This depends on the Flocker control service being running</p></td>
<td class="tableblock halign-left valign-top"><p class="tableblock">false</p></td>
<td class="tableblock halign-left valign-top"><p class="tableblock"><a href="#_v1_flockervolumesource">v1.FlockerVolumeSource</a></p></td>
<td class="tableblock halign-left valign-top"></td>
</tr>
<tr>
<td class="tableblock halign-left valign-top"><p class="tableblock">downwardAPI</p></td>
<td class="tableblock halign-left valign-top"><p class="tableblock">DownwardAPI represents downward API about the pod that should populate this volume</p></td>
<td class="tableblock halign-left valign-top"><p class="tableblock">false</p></td>
<td class="tableblock halign-left valign-top"><p class="tableblock"><a href="#_v1_downwardapivolumesource">v1.DownwardAPIVolumeSource</a></p></td>
<td class="tableblock halign-left valign-top"></td>
</tr>
<tr>
<td class="tableblock halign-left valign-top"><p class="tableblock">fc</p></td>
<td class="tableblock halign-left valign-top"><p class="tableblock">FC represents a Fibre Channel resource that is attached to a kubelet&#8217;s host machine and then exposed to the pod.</p></td>
<td class="tableblock halign-left valign-top"><p class="tableblock">false</p></td>
<td class="tableblock halign-left valign-top"><p class="tableblock"><a href="#_v1_fcvolumesource">v1.FCVolumeSource</a></p></td>
<td class="tableblock halign-left valign-top"></td>
</tr>
<tr>
<td class="tableblock halign-left valign-top"><p class="tableblock">azureFile</p></td>
<td class="tableblock halign-left valign-top"><p class="tableblock">AzureFile represents an Azure File Service mount on the host and bind mount to the pod.</p></td>
<td class="tableblock halign-left valign-top"><p class="tableblock">false</p></td>
<td class="tableblock halign-left valign-top"><p class="tableblock"><a href="#_v1_azurefilevolumesource">v1.AzureFileVolumeSource</a></p></td>
<td class="tableblock halign-left valign-top"></td>
</tr>
<tr>
<td class="tableblock halign-left valign-top"><p class="tableblock">configMap</p></td>
<td class="tableblock halign-left valign-top"><p class="tableblock">ConfigMap represents a configMap that should populate this volume</p></td>
<td class="tableblock halign-left valign-top"><p class="tableblock">false</p></td>
<td class="tableblock halign-left valign-top"><p class="tableblock"><a href="#_v1_configmapvolumesource">v1.ConfigMapVolumeSource</a></p></td>
<td class="tableblock halign-left valign-top"></td>
</tr>
<tr>
<td class="tableblock halign-left valign-top"><p class="tableblock">vsphereVolume</p></td>
<td class="tableblock halign-left valign-top"><p class="tableblock">VsphereVolume represents a vSphere volume attached and mounted on kubelets host machine</p></td>
<td class="tableblock halign-left valign-top"><p class="tableblock">false</p></td>
<td class="tableblock halign-left valign-top"><p class="tableblock"><a href="#_v1_vspherevirtualdiskvolumesource">v1.VsphereVirtualDiskVolumeSource</a></p></td>
<td class="tableblock halign-left valign-top"></td>
</tr>
<tr>
<td class="tableblock halign-left valign-top"><p class="tableblock">quobyte</p></td>
<td class="tableblock halign-left valign-top"><p class="tableblock">Quobyte represents a Quobyte mount on the host that shares a pod&#8217;s lifetime</p></td>
<td class="tableblock halign-left valign-top"><p class="tableblock">false</p></td>
<td class="tableblock halign-left valign-top"><p class="tableblock"><a href="#_v1_quobytevolumesource">v1.QuobyteVolumeSource</a></p></td>
<td class="tableblock halign-left valign-top"></td>
</tr>
<tr>
<td class="tableblock halign-left valign-top"><p class="tableblock">azureDisk</p></td>
<td class="tableblock halign-left valign-top"><p class="tableblock">AzureDisk represents an Azure Data Disk mount on the host and bind mount to the pod.</p></td>
<td class="tableblock halign-left valign-top"><p class="tableblock">false</p></td>
<td class="tableblock halign-left valign-top"><p class="tableblock"><a href="#_v1_azurediskvolumesource">v1.AzureDiskVolumeSource</a></p></td>
<td class="tableblock halign-left valign-top"></td>
</tr>
<tr>
<td class="tableblock halign-left valign-top"><p class="tableblock">photonPersistentDisk</p></td>
<td class="tableblock halign-left valign-top"><p class="tableblock">PhotonPersistentDisk represents a PhotonController persistent disk attached and mounted on kubelets host machine</p></td>
<td class="tableblock halign-left valign-top"><p class="tableblock">false</p></td>
<td class="tableblock halign-left valign-top"><p class="tableblock"><a href="#_v1_photonpersistentdiskvolumesource">v1.PhotonPersistentDiskVolumeSource</a></p></td>
<td class="tableblock halign-left valign-top"></td>
</tr>
<tr>
<td class="tableblock halign-left valign-top"><p class="tableblock">projected</p></td>
<td class="tableblock halign-left valign-top"><p class="tableblock">Items for all in one resources secrets, configmaps, and downward API</p></td>
<td class="tableblock halign-left valign-top"><p class="tableblock">false</p></td>
<td class="tableblock halign-left valign-top"><p class="tableblock"><a href="#_v1_projectedvolumesource">v1.ProjectedVolumeSource</a></p></td>
<td class="tableblock halign-left valign-top"></td>
</tr>
</tbody>
</table>

</div>
<div class="sect2">
<h3 id="_v1_configmapenvsource">v1.ConfigMapEnvSource</h3>
<div class="paragraph">
<p>ConfigMapEnvSource selects a ConfigMap to populate the environment variables with.</p>
</div>
<div class="paragraph">
<p>The contents of the target ConfigMap&#8217;s Data field will represent the key-value pairs as environment variables.</p>
</div>
<table class="tableblock frame-all grid-all" style="width:100%; ">
<colgroup>
<col style="width:20%;">
<col style="width:20%;">
<col style="width:20%;">
<col style="width:20%;">
<col style="width:20%;"> 
</colgroup>
<thead>
<tr>
<th class="tableblock halign-left valign-top">Name</th>
<th class="tableblock halign-left valign-top">Description</th>
<th class="tableblock halign-left valign-top">Required</th>
<th class="tableblock halign-left valign-top">Schema</th>
<th class="tableblock halign-left valign-top">Default</th>
</tr>
</thead>
<tbody>
<tr>
<td class="tableblock halign-left valign-top"><p class="tableblock">name</p></td>
<td class="tableblock halign-left valign-top"><p class="tableblock">Name of the referent. More info: <a href="http://kubernetes.io/docs/user-guide/identifiers#names">http://kubernetes.io/docs/user-guide/identifiers#names</a></p></td>
<td class="tableblock halign-left valign-top"><p class="tableblock">false</p></td>
<td class="tableblock halign-left valign-top"><p class="tableblock">string</p></td>
<td class="tableblock halign-left valign-top"></td>
</tr>
<tr>
<td class="tableblock halign-left valign-top"><p class="tableblock">optional</p></td>
<td class="tableblock halign-left valign-top"><p class="tableblock">Specify whether the ConfigMap must be defined</p></td>
<td class="tableblock halign-left valign-top"><p class="tableblock">false</p></td>
<td class="tableblock halign-left valign-top"><p class="tableblock">boolean</p></td>
<td class="tableblock halign-left valign-top"><p class="tableblock">false</p></td>
</tr>
</tbody>
</table>

</div>
<div class="sect2">
<h3 id="_v1_resourcefieldselector">v1.ResourceFieldSelector</h3>
<div class="paragraph">
<p>ResourceFieldSelector represents container resources (cpu, memory) and their output format</p>
</div>
<table class="tableblock frame-all grid-all" style="width:100%; ">
<colgroup>
<col style="width:20%;">
<col style="width:20%;">
<col style="width:20%;">
<col style="width:20%;">
<col style="width:20%;"> 
</colgroup>
<thead>
<tr>
<th class="tableblock halign-left valign-top">Name</th>
<th class="tableblock halign-left valign-top">Description</th>
<th class="tableblock halign-left valign-top">Required</th>
<th class="tableblock halign-left valign-top">Schema</th>
<th class="tableblock halign-left valign-top">Default</th>
</tr>
</thead>
<tbody>
<tr>
<td class="tableblock halign-left valign-top"><p class="tableblock">containerName</p></td>
<td class="tableblock halign-left valign-top"><p class="tableblock">Container name: required for volumes, optional for env vars</p></td>
<td class="tableblock halign-left valign-top"><p class="tableblock">false</p></td>
<td class="tableblock halign-left valign-top"><p class="tableblock">string</p></td>
<td class="tableblock halign-left valign-top"></td>
</tr>
<tr>
<td class="tableblock halign-left valign-top"><p class="tableblock">resource</p></td>
<td class="tableblock halign-left valign-top"><p class="tableblock">Required: resource to select</p></td>
<td class="tableblock halign-left valign-top"><p class="tableblock">true</p></td>
<td class="tableblock halign-left valign-top"><p class="tableblock">string</p></td>
<td class="tableblock halign-left valign-top"></td>
</tr>
<tr>
<td class="tableblock halign-left valign-top"><p class="tableblock">divisor</p></td>
<td class="tableblock halign-left valign-top"><p class="tableblock">Specifies the output format of the exposed resources, defaults to "1"</p></td>
<td class="tableblock halign-left valign-top"><p class="tableblock">false</p></td>
<td class="tableblock halign-left valign-top"><p class="tableblock">string</p></td>
<td class="tableblock halign-left valign-top"></td>
</tr>
</tbody>
</table>

</div>
<div class="sect2">
<h3 id="_v1_volumeprojection">v1.VolumeProjection</h3>
<div class="paragraph">
<p>Projection that may be projected along with other supported volume types</p>
</div>
<table class="tableblock frame-all grid-all" style="width:100%; ">
<colgroup>
<col style="width:20%;">
<col style="width:20%;">
<col style="width:20%;">
<col style="width:20%;">
<col style="width:20%;"> 
</colgroup>
<thead>
<tr>
<th class="tableblock halign-left valign-top">Name</th>
<th class="tableblock halign-left valign-top">Description</th>
<th class="tableblock halign-left valign-top">Required</th>
<th class="tableblock halign-left valign-top">Schema</th>
<th class="tableblock halign-left valign-top">Default</th>
</tr>
</thead>
<tbody>
<tr>
<td class="tableblock halign-left valign-top"><p class="tableblock">secret</p></td>
<td class="tableblock halign-left valign-top"><p class="tableblock">information about the secret data to project</p></td>
<td class="tableblock halign-left valign-top"><p class="tableblock">false</p></td>
<td class="tableblock halign-left valign-top"><p class="tableblock"><a href="#_v1_secretprojection">v1.SecretProjection</a></p></td>
<td class="tableblock halign-left valign-top"></td>
</tr>
<tr>
<td class="tableblock halign-left valign-top"><p class="tableblock">downwardAPI</p></td>
<td class="tableblock halign-left valign-top"><p class="tableblock">information about the downwardAPI data to project</p></td>
<td class="tableblock halign-left valign-top"><p class="tableblock">false</p></td>
<td class="tableblock halign-left valign-top"><p class="tableblock"><a href="#_v1_downwardapiprojection">v1.DownwardAPIProjection</a></p></td>
<td class="tableblock halign-left valign-top"></td>
</tr>
<tr>
<td class="tableblock halign-left valign-top"><p class="tableblock">configMap</p></td>
<td class="tableblock halign-left valign-top"><p class="tableblock">information about the configMap data to project</p></td>
<td class="tableblock halign-left valign-top"><p class="tableblock">false</p></td>
<td class="tableblock halign-left valign-top"><p class="tableblock"><a href="#_v1_configmapprojection">v1.ConfigMapProjection</a></p></td>
<td class="tableblock halign-left valign-top"></td>
</tr>
</tbody>
</table>

</div>
<div class="sect2">
<h3 id="_v1_weightedpodaffinityterm">v1.WeightedPodAffinityTerm</h3>
<div class="paragraph">
<p>The weights of all of the matched WeightedPodAffinityTerm fields are added per-node to find the most preferred node(s)</p>
</div>
<table class="tableblock frame-all grid-all" style="width:100%; ">
<colgroup>
<col style="width:20%;">
<col style="width:20%;">
<col style="width:20%;">
<col style="width:20%;">
<col style="width:20%;"> 
</colgroup>
<thead>
<tr>
<th class="tableblock halign-left valign-top">Name</th>
<th class="tableblock halign-left valign-top">Description</th>
<th class="tableblock halign-left valign-top">Required</th>
<th class="tableblock halign-left valign-top">Schema</th>
<th class="tableblock halign-left valign-top">Default</th>
</tr>
</thead>
<tbody>
<tr>
<td class="tableblock halign-left valign-top"><p class="tableblock">weight</p></td>
<td class="tableblock halign-left valign-top"><p class="tableblock">weight associated with matching the corresponding podAffinityTerm, in the range 1-100.</p></td>
<td class="tableblock halign-left valign-top"><p class="tableblock">true</p></td>
<td class="tableblock halign-left valign-top"><p class="tableblock">integer (int32)</p></td>
<td class="tableblock halign-left valign-top"></td>
</tr>
<tr>
<td class="tableblock halign-left valign-top"><p class="tableblock">podAffinityTerm</p></td>
<td class="tableblock halign-left valign-top"><p class="tableblock">Required. A pod affinity term, associated with the corresponding weight.</p></td>
<td class="tableblock halign-left valign-top"><p class="tableblock">true</p></td>
<td class="tableblock halign-left valign-top"><p class="tableblock"><a href="#_v1_podaffinityterm">v1.PodAffinityTerm</a></p></td>
<td class="tableblock halign-left valign-top"></td>
</tr>
</tbody>
</table>

</div>
<div class="sect2">
<h3 id="_v1_probe">v1.Probe</h3>
<div class="paragraph">
<p>Probe describes a health check to be performed against a container to determine whether it is alive or ready to receive traffic.</p>
</div>
<table class="tableblock frame-all grid-all" style="width:100%; ">
<colgroup>
<col style="width:20%;">
<col style="width:20%;">
<col style="width:20%;">
<col style="width:20%;">
<col style="width:20%;"> 
</colgroup>
<thead>
<tr>
<th class="tableblock halign-left valign-top">Name</th>
<th class="tableblock halign-left valign-top">Description</th>
<th class="tableblock halign-left valign-top">Required</th>
<th class="tableblock halign-left valign-top">Schema</th>
<th class="tableblock halign-left valign-top">Default</th>
</tr>
</thead>
<tbody>
<tr>
<td class="tableblock halign-left valign-top"><p class="tableblock">exec</p></td>
<td class="tableblock halign-left valign-top"><p class="tableblock">One and only one of the following should be specified. Exec specifies the action to take.</p></td>
<td class="tableblock halign-left valign-top"><p class="tableblock">false</p></td>
<td class="tableblock halign-left valign-top"><p class="tableblock"><a href="#_v1_execaction">v1.ExecAction</a></p></td>
<td class="tableblock halign-left valign-top"></td>
</tr>
<tr>
<td class="tableblock halign-left valign-top"><p class="tableblock">httpGet</p></td>
<td class="tableblock halign-left valign-top"><p class="tableblock">HTTPGet specifies the http request to perform.</p></td>
<td class="tableblock halign-left valign-top"><p class="tableblock">false</p></td>
<td class="tableblock halign-left valign-top"><p class="tableblock"><a href="#_v1_httpgetaction">v1.HTTPGetAction</a></p></td>
<td class="tableblock halign-left valign-top"></td>
</tr>
<tr>
<td class="tableblock halign-left valign-top"><p class="tableblock">tcpSocket</p></td>
<td class="tableblock halign-left valign-top"><p class="tableblock">TCPSocket specifies an action involving a TCP port. TCP hooks not yet supported</p></td>
<td class="tableblock halign-left valign-top"><p class="tableblock">false</p></td>
<td class="tableblock halign-left valign-top"><p class="tableblock"><a href="#_v1_tcpsocketaction">v1.TCPSocketAction</a></p></td>
<td class="tableblock halign-left valign-top"></td>
</tr>
<tr>
<td class="tableblock halign-left valign-top"><p class="tableblock">initialDelaySeconds</p></td>
<td class="tableblock halign-left valign-top"><p class="tableblock">Number of seconds after the container has started before liveness probes are initiated. More info: <a href="http://kubernetes.io/docs/user-guide/pod-states#container-probes">http://kubernetes.io/docs/user-guide/pod-states#container-probes</a></p></td>
<td class="tableblock halign-left valign-top"><p class="tableblock">false</p></td>
<td class="tableblock halign-left valign-top"><p class="tableblock">integer (int32)</p></td>
<td class="tableblock halign-left valign-top"></td>
</tr>
<tr>
<td class="tableblock halign-left valign-top"><p class="tableblock">timeoutSeconds</p></td>
<td class="tableblock halign-left valign-top"><p class="tableblock">Number of seconds after which the probe times out. Defaults to 1 second. Minimum value is 1. More info: <a href="http://kubernetes.io/docs/user-guide/pod-states#container-probes">http://kubernetes.io/docs/user-guide/pod-states#container-probes</a></p></td>
<td class="tableblock halign-left valign-top"><p class="tableblock">false</p></td>
<td class="tableblock halign-left valign-top"><p class="tableblock">integer (int32)</p></td>
<td class="tableblock halign-left valign-top"></td>
</tr>
<tr>
<td class="tableblock halign-left valign-top"><p class="tableblock">periodSeconds</p></td>
<td class="tableblock halign-left valign-top"><p class="tableblock">How often (in seconds) to perform the probe. Default to 10 seconds. Minimum value is 1.</p></td>
<td class="tableblock halign-left valign-top"><p class="tableblock">false</p></td>
<td class="tableblock halign-left valign-top"><p class="tableblock">integer (int32)</p></td>
<td class="tableblock halign-left valign-top"></td>
</tr>
<tr>
<td class="tableblock halign-left valign-top"><p class="tableblock">successThreshold</p></td>
<td class="tableblock halign-left valign-top"><p class="tableblock">Minimum consecutive successes for the probe to be considered successful after having failed. Defaults to 1. Must be 1 for liveness. Minimum value is 1.</p></td>
<td class="tableblock halign-left valign-top"><p class="tableblock">false</p></td>
<td class="tableblock halign-left valign-top"><p class="tableblock">integer (int32)</p></td>
<td class="tableblock halign-left valign-top"></td>
</tr>
<tr>
<td class="tableblock halign-left valign-top"><p class="tableblock">failureThreshold</p></td>
<td class="tableblock halign-left valign-top"><p class="tableblock">Minimum consecutive failures for the probe to be considered failed after having succeeded. Defaults to 3. Minimum value is 1.</p></td>
<td class="tableblock halign-left valign-top"><p class="tableblock">false</p></td>
<td class="tableblock halign-left valign-top"><p class="tableblock">integer (int32)</p></td>
<td class="tableblock halign-left valign-top"></td>
</tr>
</tbody>
</table>

</div>
<div class="sect2">
<h3 id="_v1_secretkeyselector">v1.SecretKeySelector</h3>
<div class="paragraph">
<p>SecretKeySelector selects a key of a Secret.</p>
</div>
<table class="tableblock frame-all grid-all" style="width:100%; ">
<colgroup>
<col style="width:20%;">
<col style="width:20%;">
<col style="width:20%;">
<col style="width:20%;">
<col style="width:20%;"> 
</colgroup>
<thead>
<tr>
<th class="tableblock halign-left valign-top">Name</th>
<th class="tableblock halign-left valign-top">Description</th>
<th class="tableblock halign-left valign-top">Required</th>
<th class="tableblock halign-left valign-top">Schema</th>
<th class="tableblock halign-left valign-top">Default</th>
</tr>
</thead>
<tbody>
<tr>
<td class="tableblock halign-left valign-top"><p class="tableblock">name</p></td>
<td class="tableblock halign-left valign-top"><p class="tableblock">Name of the referent. More info: <a href="http://kubernetes.io/docs/user-guide/identifiers#names">http://kubernetes.io/docs/user-guide/identifiers#names</a></p></td>
<td class="tableblock halign-left valign-top"><p class="tableblock">false</p></td>
<td class="tableblock halign-left valign-top"><p class="tableblock">string</p></td>
<td class="tableblock halign-left valign-top"></td>
</tr>
<tr>
<td class="tableblock halign-left valign-top"><p class="tableblock">key</p></td>
<td class="tableblock halign-left valign-top"><p class="tableblock">The key of the secret to select from.  Must be a valid secret key.</p></td>
<td class="tableblock halign-left valign-top"><p class="tableblock">true</p></td>
<td class="tableblock halign-left valign-top"><p class="tableblock">string</p></td>
<td class="tableblock halign-left valign-top"></td>
</tr>
<tr>
<td class="tableblock halign-left valign-top"><p class="tableblock">optional</p></td>
<td class="tableblock halign-left valign-top"><p class="tableblock">Specify whether the Secret or it&#8217;s key must be defined</p></td>
<td class="tableblock halign-left valign-top"><p class="tableblock">false</p></td>
<td class="tableblock halign-left valign-top"><p class="tableblock">boolean</p></td>
<td class="tableblock halign-left valign-top"><p class="tableblock">false</p></td>
</tr>
</tbody>
</table>

</div>
<div class="sect2">
<h3 id="_v1_nodeaffinity">v1.NodeAffinity</h3>
<div class="paragraph">
<p>Node affinity is a group of node affinity scheduling rules.</p>
</div>
<table class="tableblock frame-all grid-all" style="width:100%; ">
<colgroup>
<col style="width:20%;">
<col style="width:20%;">
<col style="width:20%;">
<col style="width:20%;">
<col style="width:20%;"> 
</colgroup>
<thead>
<tr>
<th class="tableblock halign-left valign-top">Name</th>
<th class="tableblock halign-left valign-top">Description</th>
<th class="tableblock halign-left valign-top">Required</th>
<th class="tableblock halign-left valign-top">Schema</th>
<th class="tableblock halign-left valign-top">Default</th>
</tr>
</thead>
<tbody>
<tr>
<td class="tableblock halign-left valign-top"><p class="tableblock">requiredDuringSchedulingIgnoredDuringExecution</p></td>
<td class="tableblock halign-left valign-top"><p class="tableblock">If the affinity requirements specified by this field are not met at scheduling time, the pod will not be scheduled onto the node. If the affinity requirements specified by this field cease to be met at some point during pod execution (e.g. due to an update), the system may or may not try to eventually evict the pod from its node.</p></td>
<td class="tableblock halign-left valign-top"><p class="tableblock">false</p></td>
<td class="tableblock halign-left valign-top"><p class="tableblock"><a href="#_v1_nodeselector">v1.NodeSelector</a></p></td>
<td class="tableblock halign-left valign-top"></td>
</tr>
<tr>
<td class="tableblock halign-left valign-top"><p class="tableblock">preferredDuringSchedulingIgnoredDuringExecution</p></td>
<td class="tableblock halign-left valign-top"><p class="tableblock">The scheduler will prefer to schedule pods to nodes that satisfy the affinity expressions specified by this field, but it may choose a node that violates one or more of the expressions. The node that is most preferred is the one with the greatest sum of weights, i.e. for each node that meets all of the scheduling requirements (resource request, requiredDuringScheduling affinity expressions, etc.), compute a sum by iterating through the elements of this field and adding "weight" to the sum if the node matches the corresponding matchExpressions; the node(s) with the highest sum are the most preferred.</p></td>
<td class="tableblock halign-left valign-top"><p class="tableblock">false</p></td>
<td class="tableblock halign-left valign-top"><p class="tableblock"><a href="#_v1_preferredschedulingterm">v1.PreferredSchedulingTerm</a> array</p></td>
<td class="tableblock halign-left valign-top"></td>
</tr>
</tbody>
</table>

</div>
<div class="sect2">
<h3 id="_v1_capability">v1.Capability</h3>

</div>
<div class="sect2">
<h3 id="_v1_preferredschedulingterm">v1.PreferredSchedulingTerm</h3>
<div class="paragraph">
<p>An empty preferred scheduling term matches all objects with implicit weight 0 (i.e. it&#8217;s a no-op). A null preferred scheduling term matches no objects (i.e. is also a no-op).</p>
</div>
<table class="tableblock frame-all grid-all" style="width:100%; ">
<colgroup>
<col style="width:20%;">
<col style="width:20%;">
<col style="width:20%;">
<col style="width:20%;">
<col style="width:20%;"> 
</colgroup>
<thead>
<tr>
<th class="tableblock halign-left valign-top">Name</th>
<th class="tableblock halign-left valign-top">Description</th>
<th class="tableblock halign-left valign-top">Required</th>
<th class="tableblock halign-left valign-top">Schema</th>
<th class="tableblock halign-left valign-top">Default</th>
</tr>
</thead>
<tbody>
<tr>
<td class="tableblock halign-left valign-top"><p class="tableblock">weight</p></td>
<td class="tableblock halign-left valign-top"><p class="tableblock">Weight associated with matching the corresponding nodeSelectorTerm, in the range 1-100.</p></td>
<td class="tableblock halign-left valign-top"><p class="tableblock">true</p></td>
<td class="tableblock halign-left valign-top"><p class="tableblock">integer (int32)</p></td>
<td class="tableblock halign-left valign-top"></td>
</tr>
<tr>
<td class="tableblock halign-left valign-top"><p class="tableblock">preference</p></td>
<td class="tableblock halign-left valign-top"><p class="tableblock">A node selector term, associated with the corresponding weight.</p></td>
<td class="tableblock halign-left valign-top"><p class="tableblock">true</p></td>
<td class="tableblock halign-left valign-top"><p class="tableblock"><a href="#_v1_nodeselectorterm">v1.NodeSelectorTerm</a></p></td>
<td class="tableblock halign-left valign-top"></td>
</tr>
</tbody>
</table>

</div>
<div class="sect2">
<h3 id="_v1_downwardapivolumefile">v1.DownwardAPIVolumeFile</h3>
<div class="paragraph">
<p>DownwardAPIVolumeFile represents information to create the file containing the pod field</p>
</div>
<table class="tableblock frame-all grid-all" style="width:100%; ">
<colgroup>
<col style="width:20%;">
<col style="width:20%;">
<col style="width:20%;">
<col style="width:20%;">
<col style="width:20%;"> 
</colgroup>
<thead>
<tr>
<th class="tableblock halign-left valign-top">Name</th>
<th class="tableblock halign-left valign-top">Description</th>
<th class="tableblock halign-left valign-top">Required</th>
<th class="tableblock halign-left valign-top">Schema</th>
<th class="tableblock halign-left valign-top">Default</th>
</tr>
</thead>
<tbody>
<tr>
<td class="tableblock halign-left valign-top"><p class="tableblock">path</p></td>
<td class="tableblock halign-left valign-top"><p class="tableblock">Required: Path is  the relative path name of the file to be created. Must not be absolute or contain the <em>..</em> path. Must be utf-8 encoded. The first item of the relative path must not start with <em>..</em></p></td>
<td class="tableblock halign-left valign-top"><p class="tableblock">true</p></td>
<td class="tableblock halign-left valign-top"><p class="tableblock">string</p></td>
<td class="tableblock halign-left valign-top"></td>
</tr>
<tr>
<td class="tableblock halign-left valign-top"><p class="tableblock">fieldRef</p></td>
<td class="tableblock halign-left valign-top"><p class="tableblock">Required: Selects a field of the pod: only annotations, labels, name and namespace are supported.</p></td>
<td class="tableblock halign-left valign-top"><p class="tableblock">false</p></td>
<td class="tableblock halign-left valign-top"><p class="tableblock"><a href="#_v1_objectfieldselector">v1.ObjectFieldSelector</a></p></td>
<td class="tableblock halign-left valign-top"></td>
</tr>
<tr>
<td class="tableblock halign-left valign-top"><p class="tableblock">resourceFieldRef</p></td>
<td class="tableblock halign-left valign-top"><p class="tableblock">Selects a resource of the container: only resources limits and requests (limits.cpu, limits.memory, requests.cpu and requests.memory) are currently supported.</p></td>
<td class="tableblock halign-left valign-top"><p class="tableblock">false</p></td>
<td class="tableblock halign-left valign-top"><p class="tableblock"><a href="#_v1_resourcefieldselector">v1.ResourceFieldSelector</a></p></td>
<td class="tableblock halign-left valign-top"></td>
</tr>
<tr>
<td class="tableblock halign-left valign-top"><p class="tableblock">mode</p></td>
<td class="tableblock halign-left valign-top"><p class="tableblock">Optional: mode bits to use on this file, must be a value between 0 and 0777. If not specified, the volume defaultMode will be used. This might be in conflict with other options that affect the file mode, like fsGroup, and the result can be other mode bits set.</p></td>
<td class="tableblock halign-left valign-top"><p class="tableblock">false</p></td>
<td class="tableblock halign-left valign-top"><p class="tableblock">integer (int32)</p></td>
<td class="tableblock halign-left valign-top"></td>
</tr>
</tbody>
</table>

</div>
<div class="sect2">
<h3 id="_v1_azuredatadiskkind">v1.AzureDataDiskKind</h3>

</div>
<div class="sect2">
<h3 id="_v1_podspec">v1.PodSpec</h3>
<div class="paragraph">
<p>PodSpec is a description of a pod.</p>
</div>
<table class="tableblock frame-all grid-all" style="width:100%; ">
<colgroup>
<col style="width:20%;">
<col style="width:20%;">
<col style="width:20%;">
<col style="width:20%;">
<col style="width:20%;"> 
</colgroup>
<thead>
<tr>
<th class="tableblock halign-left valign-top">Name</th>
<th class="tableblock halign-left valign-top">Description</th>
<th class="tableblock halign-left valign-top">Required</th>
<th class="tableblock halign-left valign-top">Schema</th>
<th class="tableblock halign-left valign-top">Default</th>
</tr>
</thead>
<tbody>
<tr>
<td class="tableblock halign-left valign-top"><p class="tableblock">volumes</p></td>
<td class="tableblock halign-left valign-top"><p class="tableblock">List of volumes that can be mounted by containers belonging to the pod. More info: <a href="http://kubernetes.io/docs/user-guide/volumes">http://kubernetes.io/docs/user-guide/volumes</a></p></td>
<td class="tableblock halign-left valign-top"><p class="tableblock">false</p></td>
<td class="tableblock halign-left valign-top"><p class="tableblock"><a href="#_v1_volume">v1.Volume</a> array</p></td>
<td class="tableblock halign-left valign-top"></td>
</tr>
<tr>
<td class="tableblock halign-left valign-top"><p class="tableblock">initContainers</p></td>
<td class="tableblock halign-left valign-top"><p class="tableblock">List of initialization containers belonging to the pod. Init containers are executed in order prior to containers being started. If any init container fails, the pod is considered to have failed and is handled according to its restartPolicy. The name for an init container or normal container must be unique among all containers. Init containers may not have Lifecycle actions, Readiness probes, or Liveness probes. The resourceRequirements of an init container are taken into account during scheduling by finding the highest request/limit for each resource type, and then using the max of of that value or the sum of the normal containers. Limits are applied to init containers in a similar fashion. Init containers cannot currently be added or removed. Cannot be updated. More info: <a href="http://kubernetes.io/docs/user-guide/containers">http://kubernetes.io/docs/user-guide/containers</a></p></td>
<td class="tableblock halign-left valign-top"><p class="tableblock">false</p></td>
<td class="tableblock halign-left valign-top"><p class="tableblock"><a href="#_v1_container">v1.Container</a> array</p></td>
<td class="tableblock halign-left valign-top"></td>
</tr>
<tr>
<td class="tableblock halign-left valign-top"><p class="tableblock">containers</p></td>
<td class="tableblock halign-left valign-top"><p class="tableblock">List of containers belonging to the pod. Containers cannot currently be added or removed. There must be at least one container in a Pod. Cannot be updated. More info: <a href="http://kubernetes.io/docs/user-guide/containers">http://kubernetes.io/docs/user-guide/containers</a></p></td>
<td class="tableblock halign-left valign-top"><p class="tableblock">true</p></td>
<td class="tableblock halign-left valign-top"><p class="tableblock"><a href="#_v1_container">v1.Container</a> array</p></td>
<td class="tableblock halign-left valign-top"></td>
</tr>
<tr>
<td class="tableblock halign-left valign-top"><p class="tableblock">restartPolicy</p></td>
<td class="tableblock halign-left valign-top"><p class="tableblock">Restart policy for all containers within the pod. One of Always, OnFailure, Never. Default to Always. More info: <a href="http://kubernetes.io/docs/user-guide/pod-states#restartpolicy">http://kubernetes.io/docs/user-guide/pod-states#restartpolicy</a></p></td>
<td class="tableblock halign-left valign-top"><p class="tableblock">false</p></td>
<td class="tableblock halign-left valign-top"><p class="tableblock">string</p></td>
<td class="tableblock halign-left valign-top"></td>
</tr>
<tr>
<td class="tableblock halign-left valign-top"><p class="tableblock">terminationGracePeriodSeconds</p></td>
<td class="tableblock halign-left valign-top"><p class="tableblock">Optional duration in seconds the pod needs to terminate gracefully. May be decreased in delete request. Value must be non-negative integer. The value zero indicates delete immediately. If this value is nil, the default grace period will be used instead. The grace period is the duration in seconds after the processes running in the pod are sent a termination signal and the time when the processes are forcibly halted with a kill signal. Set this value longer than the expected cleanup time for your process. Defaults to 30 seconds.</p></td>
<td class="tableblock halign-left valign-top"><p class="tableblock">false</p></td>
<td class="tableblock halign-left valign-top"><p class="tableblock">integer (int64)</p></td>
<td class="tableblock halign-left valign-top"></td>
</tr>
<tr>
<td class="tableblock halign-left valign-top"><p class="tableblock">activeDeadlineSeconds</p></td>
<td class="tableblock halign-left valign-top"><p class="tableblock">Optional duration in seconds the pod may be active on the node relative to StartTime before the system will actively try to mark it failed and kill associated containers. Value must be a positive integer.</p></td>
<td class="tableblock halign-left valign-top"><p class="tableblock">false</p></td>
<td class="tableblock halign-left valign-top"><p class="tableblock">integer (int64)</p></td>
<td class="tableblock halign-left valign-top"></td>
</tr>
<tr>
<td class="tableblock halign-left valign-top"><p class="tableblock">dnsPolicy</p></td>
<td class="tableblock halign-left valign-top"><p class="tableblock">Set DNS policy for containers within the pod. One of <em>ClusterFirst</em> or <em>Default</em>. Defaults to "ClusterFirst".</p></td>
<td class="tableblock halign-left valign-top"><p class="tableblock">false</p></td>
<td class="tableblock halign-left valign-top"><p class="tableblock">string</p></td>
<td class="tableblock halign-left valign-top"></td>
</tr>
<tr>
<td class="tableblock halign-left valign-top"><p class="tableblock">nodeSelector</p></td>
<td class="tableblock halign-left valign-top"><p class="tableblock">NodeSelector is a selector which must be true for the pod to fit on a node. Selector which must match a node&#8217;s labels for the pod to be scheduled on that node. More info: <a href="http://kubernetes.io/docs/user-guide/node-selection/README">http://kubernetes.io/docs/user-guide/node-selection/README</a></p></td>
<td class="tableblock halign-left valign-top"><p class="tableblock">false</p></td>
<td class="tableblock halign-left valign-top"><p class="tableblock">object</p></td>
<td class="tableblock halign-left valign-top"></td>
</tr>
<tr>
<td class="tableblock halign-left valign-top"><p class="tableblock">serviceAccountName</p></td>
<td class="tableblock halign-left valign-top"><p class="tableblock">ServiceAccountName is the name of the ServiceAccount to use to run this pod. More info: <a href="http://releases.k8s.io/HEAD/docs/design/service_accounts.md">http://releases.k8s.io/HEAD/docs/design/service_accounts.md</a></p></td>
<td class="tableblock halign-left valign-top"><p class="tableblock">false</p></td>
<td class="tableblock halign-left valign-top"><p class="tableblock">string</p></td>
<td class="tableblock halign-left valign-top"></td>
</tr>
<tr>
<td class="tableblock halign-left valign-top"><p class="tableblock">serviceAccount</p></td>
<td class="tableblock halign-left valign-top"><p class="tableblock">DeprecatedServiceAccount is a depreciated alias for ServiceAccountName. Deprecated: Use serviceAccountName instead.</p></td>
<td class="tableblock halign-left valign-top"><p class="tableblock">false</p></td>
<td class="tableblock halign-left valign-top"><p class="tableblock">string</p></td>
<td class="tableblock halign-left valign-top"></td>
</tr>
<tr>
<td class="tableblock halign-left valign-top"><p class="tableblock">automountServiceAccountToken</p></td>
<td class="tableblock halign-left valign-top"><p class="tableblock">AutomountServiceAccountToken indicates whether a service account token should be automatically mounted.</p></td>
<td class="tableblock halign-left valign-top"><p class="tableblock">false</p></td>
<td class="tableblock halign-left valign-top"><p class="tableblock">boolean</p></td>
<td class="tableblock halign-left valign-top"><p class="tableblock">false</p></td>
</tr>
<tr>
<td class="tableblock halign-left valign-top"><p class="tableblock">nodeName</p></td>
<td class="tableblock halign-left valign-top"><p class="tableblock">NodeName is a request to schedule this pod onto a specific node. If it is non-empty, the scheduler simply schedules this pod onto that node, assuming that it fits resource requirements.</p></td>
<td class="tableblock halign-left valign-top"><p class="tableblock">false</p></td>
<td class="tableblock halign-left valign-top"><p class="tableblock">string</p></td>
<td class="tableblock halign-left valign-top"></td>
</tr>
<tr>
<td class="tableblock halign-left valign-top"><p class="tableblock">hostNetwork</p></td>
<td class="tableblock halign-left valign-top"><p class="tableblock">Host networking requested for this pod. Use the host&#8217;s network namespace. If this option is set, the ports that will be used must be specified. Default to false.</p></td>
<td class="tableblock halign-left valign-top"><p class="tableblock">false</p></td>
<td class="tableblock halign-left valign-top"><p class="tableblock">boolean</p></td>
<td class="tableblock halign-left valign-top"><p class="tableblock">false</p></td>
</tr>
<tr>
<td class="tableblock halign-left valign-top"><p class="tableblock">hostPID</p></td>
<td class="tableblock halign-left valign-top"><p class="tableblock">Use the host&#8217;s pid namespace. Optional: Default to false.</p></td>
<td class="tableblock halign-left valign-top"><p class="tableblock">false</p></td>
<td class="tableblock halign-left valign-top"><p class="tableblock">boolean</p></td>
<td class="tableblock halign-left valign-top"><p class="tableblock">false</p></td>
</tr>
<tr>
<td class="tableblock halign-left valign-top"><p class="tableblock">hostIPC</p></td>
<td class="tableblock halign-left valign-top"><p class="tableblock">Use the host&#8217;s ipc namespace. Optional: Default to false.</p></td>
<td class="tableblock halign-left valign-top"><p class="tableblock">false</p></td>
<td class="tableblock halign-left valign-top"><p class="tableblock">boolean</p></td>
<td class="tableblock halign-left valign-top"><p class="tableblock">false</p></td>
</tr>
<tr>
<td class="tableblock halign-left valign-top"><p class="tableblock">securityContext</p></td>
<td class="tableblock halign-left valign-top"><p class="tableblock">SecurityContext holds pod-level security attributes and common container settings. Optional: Defaults to empty.  See type description for default values of each field.</p></td>
<td class="tableblock halign-left valign-top"><p class="tableblock">false</p></td>
<td class="tableblock halign-left valign-top"><p class="tableblock"><a href="#_v1_podsecuritycontext">v1.PodSecurityContext</a></p></td>
<td class="tableblock halign-left valign-top"></td>
</tr>
<tr>
<td class="tableblock halign-left valign-top"><p class="tableblock">imagePullSecrets</p></td>
<td class="tableblock halign-left valign-top"><p class="tableblock">ImagePullSecrets is an optional list of references to secrets in the same namespace to use for pulling any of the images used by this PodSpec. If specified, these secrets will be passed to individual puller implementations for them to use. For example, in the case of docker, only DockerConfig type secrets are honored. More info: <a href="http://kubernetes.io/docs/user-guide/images#specifying-imagepullsecrets-on-a-pod">http://kubernetes.io/docs/user-guide/images#specifying-imagepullsecrets-on-a-pod</a></p></td>
<td class="tableblock halign-left valign-top"><p class="tableblock">false</p></td>
<td class="tableblock halign-left valign-top"><p class="tableblock"><a href="#_v1_localobjectreference">v1.LocalObjectReference</a> array</p></td>
<td class="tableblock halign-left valign-top"></td>
</tr>
<tr>
<td class="tableblock halign-left valign-top"><p class="tableblock">hostname</p></td>
<td class="tableblock halign-left valign-top"><p class="tableblock">Specifies the hostname of the Pod If not specified, the pod&#8217;s hostname will be set to a system-defined value.</p></td>
<td class="tableblock halign-left valign-top"><p class="tableblock">false</p></td>
<td class="tableblock halign-left valign-top"><p class="tableblock">string</p></td>
<td class="tableblock halign-left valign-top"></td>
</tr>
<tr>
<td class="tableblock halign-left valign-top"><p class="tableblock">subdomain</p></td>
<td class="tableblock halign-left valign-top"><p class="tableblock">If specified, the fully qualified Pod hostname will be "&lt;hostname&gt;.&lt;subdomain&gt;.&lt;pod namespace&gt;.svc.&lt;cluster domain&gt;". If not specified, the pod will not have a domainname at all.</p></td>
<td class="tableblock halign-left valign-top"><p class="tableblock">false</p></td>
<td class="tableblock halign-left valign-top"><p class="tableblock">string</p></td>
<td class="tableblock halign-left valign-top"></td>
</tr>
<tr>
<td class="tableblock halign-left valign-top"><p class="tableblock">affinity</p></td>
<td class="tableblock halign-left valign-top"><p class="tableblock">If specified, the pod&#8217;s scheduling constraints</p></td>
<td class="tableblock halign-left valign-top"><p class="tableblock">false</p></td>
<td class="tableblock halign-left valign-top"><p class="tableblock"><a href="#_v1_affinity">v1.Affinity</a></p></td>
<td class="tableblock halign-left valign-top"></td>
</tr>
<tr>
<td class="tableblock halign-left valign-top"><p class="tableblock">schedulername</p></td>
<td class="tableblock halign-left valign-top"><p class="tableblock">If specified, the pod will be dispatched by specified scheduler. If not specified, the pod will be dispatched by default scheduler.</p></td>
<td class="tableblock halign-left valign-top"><p class="tableblock">false</p></td>
<td class="tableblock halign-left valign-top"><p class="tableblock">string</p></td>
<td class="tableblock halign-left valign-top"></td>
</tr>
<tr>
<td class="tableblock halign-left valign-top"><p class="tableblock">tolerations</p></td>
<td class="tableblock halign-left valign-top"><p class="tableblock">If specified, the pod&#8217;s tolerations.</p></td>
<td class="tableblock halign-left valign-top"><p class="tableblock">false</p></td>
<td class="tableblock halign-left valign-top"><p class="tableblock"><a href="#_v1_toleration">v1.Toleration</a> array</p></td>
<td class="tableblock halign-left valign-top"></td>
</tr>
</tbody>
</table>

</div>
<div class="sect2">
<h3 id="_v1_containerport">v1.ContainerPort</h3>
<div class="paragraph">
<p>ContainerPort represents a network port in a single container.</p>
</div>
<table class="tableblock frame-all grid-all" style="width:100%; ">
<colgroup>
<col style="width:20%;">
<col style="width:20%;">
<col style="width:20%;">
<col style="width:20%;">
<col style="width:20%;"> 
</colgroup>
<thead>
<tr>
<th class="tableblock halign-left valign-top">Name</th>
<th class="tableblock halign-left valign-top">Description</th>
<th class="tableblock halign-left valign-top">Required</th>
<th class="tableblock halign-left valign-top">Schema</th>
<th class="tableblock halign-left valign-top">Default</th>
</tr>
</thead>
<tbody>
<tr>
<td class="tableblock halign-left valign-top"><p class="tableblock">name</p></td>
<td class="tableblock halign-left valign-top"><p class="tableblock">If specified, this must be an IANA_SVC_NAME and unique within the pod. Each named port in a pod must have a unique name. Name for the port that can be referred to by services.</p></td>
<td class="tableblock halign-left valign-top"><p class="tableblock">false</p></td>
<td class="tableblock halign-left valign-top"><p class="tableblock">string</p></td>
<td class="tableblock halign-left valign-top"></td>
</tr>
<tr>
<td class="tableblock halign-left valign-top"><p class="tableblock">hostPort</p></td>
<td class="tableblock halign-left valign-top"><p class="tableblock">Number of port to expose on the host. If specified, this must be a valid port number, 0 &lt; x &lt; 65536. If HostNetwork is specified, this must match ContainerPort. Most containers do not need this.</p></td>
<td class="tableblock halign-left valign-top"><p class="tableblock">false</p></td>
<td class="tableblock halign-left valign-top"><p class="tableblock">integer (int32)</p></td>
<td class="tableblock halign-left valign-top"></td>
</tr>
<tr>
<td class="tableblock halign-left valign-top"><p class="tableblock">containerPort</p></td>
<td class="tableblock halign-left valign-top"><p class="tableblock">Number of port to expose on the pod&#8217;s IP address. This must be a valid port number, 0 &lt; x &lt; 65536.</p></td>
<td class="tableblock halign-left valign-top"><p class="tableblock">true</p></td>
<td class="tableblock halign-left valign-top"><p class="tableblock">integer (int32)</p></td>
<td class="tableblock halign-left valign-top"></td>
</tr>
<tr>
<td class="tableblock halign-left valign-top"><p class="tableblock">protocol</p></td>
<td class="tableblock halign-left valign-top"><p class="tableblock">Protocol for port. Must be UDP or TCP. Defaults to "TCP".</p></td>
<td class="tableblock halign-left valign-top"><p class="tableblock">false</p></td>
<td class="tableblock halign-left valign-top"><p class="tableblock">string</p></td>
<td class="tableblock halign-left valign-top"></td>
</tr>
<tr>
<td class="tableblock halign-left valign-top"><p class="tableblock">hostIP</p></td>
<td class="tableblock halign-left valign-top"><p class="tableblock">What host IP to bind the external port to.</p></td>
<td class="tableblock halign-left valign-top"><p class="tableblock">false</p></td>
<td class="tableblock halign-left valign-top"><p class="tableblock">string</p></td>
<td class="tableblock halign-left valign-top"></td>
</tr>
</tbody>
</table>

</div>
<div class="sect2">
<h3 id="_v1_lifecycle">v1.Lifecycle</h3>
<div class="paragraph">
<p>Lifecycle describes actions that the management system should take in response to container lifecycle events. For the PostStart and PreStop lifecycle handlers, management of the container blocks until the action is complete, unless the container process fails, in which case the handler is aborted.</p>
</div>
<table class="tableblock frame-all grid-all" style="width:100%; ">
<colgroup>
<col style="width:20%;">
<col style="width:20%;">
<col style="width:20%;">
<col style="width:20%;">
<col style="width:20%;"> 
</colgroup>
<thead>
<tr>
<th class="tableblock halign-left valign-top">Name</th>
<th class="tableblock halign-left valign-top">Description</th>
<th class="tableblock halign-left valign-top">Required</th>
<th class="tableblock halign-left valign-top">Schema</th>
<th class="tableblock halign-left valign-top">Default</th>
</tr>
</thead>
<tbody>
<tr>
<td class="tableblock halign-left valign-top"><p class="tableblock">postStart</p></td>
<td class="tableblock halign-left valign-top"><p class="tableblock">PostStart is called immediately after a container is created. If the handler fails, the container is terminated and restarted according to its restart policy. Other management of the container blocks until the hook completes. More info: <a href="http://kubernetes.io/docs/user-guide/container-environment#hook-details">http://kubernetes.io/docs/user-guide/container-environment#hook-details</a></p></td>
<td class="tableblock halign-left valign-top"><p class="tableblock">false</p></td>
<td class="tableblock halign-left valign-top"><p class="tableblock"><a href="#_v1_handler">v1.Handler</a></p></td>
<td class="tableblock halign-left valign-top"></td>
</tr>
<tr>
<td class="tableblock halign-left valign-top"><p class="tableblock">preStop</p></td>
<td class="tableblock halign-left valign-top"><p class="tableblock">PreStop is called immediately before a container is terminated. The container is terminated after the handler completes. The reason for termination is passed to the handler. Regardless of the outcome of the handler, the container is eventually terminated. Other management of the container blocks until the hook completes. More info: <a href="http://kubernetes.io/docs/user-guide/container-environment#hook-details">http://kubernetes.io/docs/user-guide/container-environment#hook-details</a></p></td>
<td class="tableblock halign-left valign-top"><p class="tableblock">false</p></td>
<td class="tableblock halign-left valign-top"><p class="tableblock"><a href="#_v1_handler">v1.Handler</a></p></td>
<td class="tableblock halign-left valign-top"></td>
</tr>
</tbody>
</table>

</div>
<div class="sect2">
<h3 id="_v1_configmapkeyselector">v1.ConfigMapKeySelector</h3>
<div class="paragraph">
<p>Selects a key from a ConfigMap.</p>
</div>
<table class="tableblock frame-all grid-all" style="width:100%; ">
<colgroup>
<col style="width:20%;">
<col style="width:20%;">
<col style="width:20%;">
<col style="width:20%;">
<col style="width:20%;"> 
</colgroup>
<thead>
<tr>
<th class="tableblock halign-left valign-top">Name</th>
<th class="tableblock halign-left valign-top">Description</th>
<th class="tableblock halign-left valign-top">Required</th>
<th class="tableblock halign-left valign-top">Schema</th>
<th class="tableblock halign-left valign-top">Default</th>
</tr>
</thead>
<tbody>
<tr>
<td class="tableblock halign-left valign-top"><p class="tableblock">name</p></td>
<td class="tableblock halign-left valign-top"><p class="tableblock">Name of the referent. More info: <a href="http://kubernetes.io/docs/user-guide/identifiers#names">http://kubernetes.io/docs/user-guide/identifiers#names</a></p></td>
<td class="tableblock halign-left valign-top"><p class="tableblock">false</p></td>
<td class="tableblock halign-left valign-top"><p class="tableblock">string</p></td>
<td class="tableblock halign-left valign-top"></td>
</tr>
<tr>
<td class="tableblock halign-left valign-top"><p class="tableblock">key</p></td>
<td class="tableblock halign-left valign-top"><p class="tableblock">The key to select.</p></td>
<td class="tableblock halign-left valign-top"><p class="tableblock">true</p></td>
<td class="tableblock halign-left valign-top"><p class="tableblock">string</p></td>
<td class="tableblock halign-left valign-top"></td>
</tr>
<tr>
<td class="tableblock halign-left valign-top"><p class="tableblock">optional</p></td>
<td class="tableblock halign-left valign-top"><p class="tableblock">Specify whether the ConfigMap or it&#8217;s key must be defined</p></td>
<td class="tableblock halign-left valign-top"><p class="tableblock">false</p></td>
<td class="tableblock halign-left valign-top"><p class="tableblock">boolean</p></td>
<td class="tableblock halign-left valign-top"><p class="tableblock">false</p></td>
</tr>
</tbody>
</table>

</div>
<div class="sect2">
<h3 id="_v1_handler">v1.Handler</h3>
<div class="paragraph">
<p>Handler defines a specific action that should be taken</p>
</div>
<table class="tableblock frame-all grid-all" style="width:100%; ">
<colgroup>
<col style="width:20%;">
<col style="width:20%;">
<col style="width:20%;">
<col style="width:20%;">
<col style="width:20%;"> 
</colgroup>
<thead>
<tr>
<th class="tableblock halign-left valign-top">Name</th>
<th class="tableblock halign-left valign-top">Description</th>
<th class="tableblock halign-left valign-top">Required</th>
<th class="tableblock halign-left valign-top">Schema</th>
<th class="tableblock halign-left valign-top">Default</th>
</tr>
</thead>
<tbody>
<tr>
<td class="tableblock halign-left valign-top"><p class="tableblock">exec</p></td>
<td class="tableblock halign-left valign-top"><p class="tableblock">One and only one of the following should be specified. Exec specifies the action to take.</p></td>
<td class="tableblock halign-left valign-top"><p class="tableblock">false</p></td>
<td class="tableblock halign-left valign-top"><p class="tableblock"><a href="#_v1_execaction">v1.ExecAction</a></p></td>
<td class="tableblock halign-left valign-top"></td>
</tr>
<tr>
<td class="tableblock halign-left valign-top"><p class="tableblock">httpGet</p></td>
<td class="tableblock halign-left valign-top"><p class="tableblock">HTTPGet specifies the http request to perform.</p></td>
<td class="tableblock halign-left valign-top"><p class="tableblock">false</p></td>
<td class="tableblock halign-left valign-top"><p class="tableblock"><a href="#_v1_httpgetaction">v1.HTTPGetAction</a></p></td>
<td class="tableblock halign-left valign-top"></td>
</tr>
<tr>
<td class="tableblock halign-left valign-top"><p class="tableblock">tcpSocket</p></td>
<td class="tableblock halign-left valign-top"><p class="tableblock">TCPSocket specifies an action involving a TCP port. TCP hooks not yet supported</p></td>
<td class="tableblock halign-left valign-top"><p class="tableblock">false</p></td>
<td class="tableblock halign-left valign-top"><p class="tableblock"><a href="#_v1_tcpsocketaction">v1.TCPSocketAction</a></p></td>
<td class="tableblock halign-left valign-top"></td>
</tr>
</tbody>
</table>

</div>
<div class="sect2">
<h3 id="_v1_glusterfsvolumesource">v1.GlusterfsVolumeSource</h3>
<div class="paragraph">
<p>Represents a Glusterfs mount that lasts the lifetime of a pod. Glusterfs volumes do not support ownership management or SELinux relabeling.</p>
</div>
<table class="tableblock frame-all grid-all" style="width:100%; ">
<colgroup>
<col style="width:20%;">
<col style="width:20%;">
<col style="width:20%;">
<col style="width:20%;">
<col style="width:20%;"> 
</colgroup>
<thead>
<tr>
<th class="tableblock halign-left valign-top">Name</th>
<th class="tableblock halign-left valign-top">Description</th>
<th class="tableblock halign-left valign-top">Required</th>
<th class="tableblock halign-left valign-top">Schema</th>
<th class="tableblock halign-left valign-top">Default</th>
</tr>
</thead>
<tbody>
<tr>
<td class="tableblock halign-left valign-top"><p class="tableblock">endpoints</p></td>
<td class="tableblock halign-left valign-top"><p class="tableblock">EndpointsName is the endpoint name that details Glusterfs topology. More info: <a href="http://releases.k8s.io/HEAD/examples/volumes/glusterfs/README.md#create-a-pod">http://releases.k8s.io/HEAD/examples/volumes/glusterfs/README.md#create-a-pod</a></p></td>
<td class="tableblock halign-left valign-top"><p class="tableblock">true</p></td>
<td class="tableblock halign-left valign-top"><p class="tableblock">string</p></td>
<td class="tableblock halign-left valign-top"></td>
</tr>
<tr>
<td class="tableblock halign-left valign-top"><p class="tableblock">path</p></td>
<td class="tableblock halign-left valign-top"><p class="tableblock">Path is the Glusterfs volume path. More info: <a href="http://releases.k8s.io/HEAD/examples/volumes/glusterfs/README.md#create-a-pod">http://releases.k8s.io/HEAD/examples/volumes/glusterfs/README.md#create-a-pod</a></p></td>
<td class="tableblock halign-left valign-top"><p class="tableblock">true</p></td>
<td class="tableblock halign-left valign-top"><p class="tableblock">string</p></td>
<td class="tableblock halign-left valign-top"></td>
</tr>
<tr>
<td class="tableblock halign-left valign-top"><p class="tableblock">readOnly</p></td>
<td class="tableblock halign-left valign-top"><p class="tableblock">ReadOnly here will force the Glusterfs volume to be mounted with read-only permissions. Defaults to false. More info: <a href="http://releases.k8s.io/HEAD/examples/volumes/glusterfs/README.md#create-a-pod">http://releases.k8s.io/HEAD/examples/volumes/glusterfs/README.md#create-a-pod</a></p></td>
<td class="tableblock halign-left valign-top"><p class="tableblock">false</p></td>
<td class="tableblock halign-left valign-top"><p class="tableblock">boolean</p></td>
<td class="tableblock halign-left valign-top"><p class="tableblock">false</p></td>
</tr>
</tbody>
</table>

</div>
<div class="sect2">
<h3 id="_v1_toleration">v1.Toleration</h3>
<div class="paragraph">
<p>The pod this Toleration is attached to tolerates any taint that matches the triple &lt;key,value,effect&gt; using the matching operator &lt;operator&gt;.</p>
</div>
<table class="tableblock frame-all grid-all" style="width:100%; ">
<colgroup>
<col style="width:20%;">
<col style="width:20%;">
<col style="width:20%;">
<col style="width:20%;">
<col style="width:20%;"> 
</colgroup>
<thead>
<tr>
<th class="tableblock halign-left valign-top">Name</th>
<th class="tableblock halign-left valign-top">Description</th>
<th class="tableblock halign-left valign-top">Required</th>
<th class="tableblock halign-left valign-top">Schema</th>
<th class="tableblock halign-left valign-top">Default</th>
</tr>
</thead>
<tbody>
<tr>
<td class="tableblock halign-left valign-top"><p class="tableblock">key</p></td>
<td class="tableblock halign-left valign-top"><p class="tableblock">Key is the taint key that the toleration applies to. Empty means match all taint keys. If the key is empty, operator must be Exists; this combination means to match all values and all keys.</p></td>
<td class="tableblock halign-left valign-top"><p class="tableblock">false</p></td>
<td class="tableblock halign-left valign-top"><p class="tableblock">string</p></td>
<td class="tableblock halign-left valign-top"></td>
</tr>
<tr>
<td class="tableblock halign-left valign-top"><p class="tableblock">operator</p></td>
<td class="tableblock halign-left valign-top"><p class="tableblock">Operator represents a key&#8217;s relationship to the value. Valid operators are Exists and Equal. Defaults to Equal. Exists is equivalent to wildcard for value, so that a pod can tolerate all taints of a particular category.</p></td>
<td class="tableblock halign-left valign-top"><p class="tableblock">false</p></td>
<td class="tableblock halign-left valign-top"><p class="tableblock">string</p></td>
<td class="tableblock halign-left valign-top"></td>
</tr>
<tr>
<td class="tableblock halign-left valign-top"><p class="tableblock">value</p></td>
<td class="tableblock halign-left valign-top"><p class="tableblock">Value is the taint value the toleration matches to. If the operator is Exists, the value should be empty, otherwise just a regular string.</p></td>
<td class="tableblock halign-left valign-top"><p class="tableblock">false</p></td>
<td class="tableblock halign-left valign-top"><p class="tableblock">string</p></td>
<td class="tableblock halign-left valign-top"></td>
</tr>
<tr>
<td class="tableblock halign-left valign-top"><p class="tableblock">effect</p></td>
<td class="tableblock halign-left valign-top"><p class="tableblock">Effect indicates the taint effect to match. Empty means match all taint effects. When specified, allowed values are NoSchedule, PreferNoSchedule and NoExecute.</p></td>
<td class="tableblock halign-left valign-top"><p class="tableblock">false</p></td>
<td class="tableblock halign-left valign-top"><p class="tableblock">string</p></td>
<td class="tableblock halign-left valign-top"></td>
</tr>
<tr>
<td class="tableblock halign-left valign-top"><p class="tableblock">tolerationSeconds</p></td>
<td class="tableblock halign-left valign-top"><p class="tableblock">TolerationSeconds represents the period of time the toleration (which must be of effect NoExecute, otherwise this field is ignored) tolerates the taint. By default, it is not set, which means tolerate the taint forever (do not evict). Zero and negative values will be treated as 0 (evict immediately) by the system.</p></td>
<td class="tableblock halign-left valign-top"><p class="tableblock">false</p></td>
<td class="tableblock halign-left valign-top"><p class="tableblock">integer (int64)</p></td>
<td class="tableblock halign-left valign-top"></td>
</tr>
</tbody>
</table>

</div>
<div class="sect2">
<h3 id="_v1_statuscause">v1.StatusCause</h3>
<div class="paragraph">
<p>StatusCause provides more information about an api.Status failure, including cases when multiple errors are encountered.</p>
</div>
<table class="tableblock frame-all grid-all" style="width:100%; ">
<colgroup>
<col style="width:20%;">
<col style="width:20%;">
<col style="width:20%;">
<col style="width:20%;">
<col style="width:20%;"> 
</colgroup>
<thead>
<tr>
<th class="tableblock halign-left valign-top">Name</th>
<th class="tableblock halign-left valign-top">Description</th>
<th class="tableblock halign-left valign-top">Required</th>
<th class="tableblock halign-left valign-top">Schema</th>
<th class="tableblock halign-left valign-top">Default</th>
</tr>
</thead>
<tbody>
<tr>
<td class="tableblock halign-left valign-top"><p class="tableblock">reason</p></td>
<td class="tableblock halign-left valign-top"><p class="tableblock">A machine-readable description of the cause of the error. If this value is empty there is no information available.</p></td>
<td class="tableblock halign-left valign-top"><p class="tableblock">false</p></td>
<td class="tableblock halign-left valign-top"><p class="tableblock">string</p></td>
<td class="tableblock halign-left valign-top"></td>
</tr>
<tr>
<td class="tableblock halign-left valign-top"><p class="tableblock">message</p></td>
<td class="tableblock halign-left valign-top"><p class="tableblock">A human-readable description of the cause of the error.  This field may be presented as-is to a reader.</p></td>
<td class="tableblock halign-left valign-top"><p class="tableblock">false</p></td>
<td class="tableblock halign-left valign-top"><p class="tableblock">string</p></td>
<td class="tableblock halign-left valign-top"></td>
</tr>
<tr>
<td class="tableblock halign-left valign-top"><p class="tableblock">field</p></td>
<td class="tableblock halign-left valign-top"><p class="tableblock">The field of the resource that has caused this error, as named by its JSON serialization. May include dot and postfix notation for nested attributes. Arrays are zero-indexed.  Fields may appear more than once in an array of causes due to fields having multiple errors. Optional.<br>
<br>
Examples:<br>
  "name" - the field "name" on the current resource<br>
  "items[0].name" - the field "name" on the first array entry in "items"</p></td>
<td class="tableblock halign-left valign-top"><p class="tableblock">false</p></td>
<td class="tableblock halign-left valign-top"><p class="tableblock">string</p></td>
<td class="tableblock halign-left valign-top"></td>
</tr>
</tbody>
</table>

</div>
<div class="sect2">
<h3 id="_v1_azuredatadiskcachingmode">v1.AzureDataDiskCachingMode</h3>

</div>
<div class="sect2">
<h3 id="_v1_rbdvolumesource">v1.RBDVolumeSource</h3>
<div class="paragraph">
<p>Represents a Rados Block Device mount that lasts the lifetime of a pod. RBD volumes support ownership management and SELinux relabeling.</p>
</div>
<table class="tableblock frame-all grid-all" style="width:100%; ">
<colgroup>
<col style="width:20%;">
<col style="width:20%;">
<col style="width:20%;">
<col style="width:20%;">
<col style="width:20%;"> 
</colgroup>
<thead>
<tr>
<th class="tableblock halign-left valign-top">Name</th>
<th class="tableblock halign-left valign-top">Description</th>
<th class="tableblock halign-left valign-top">Required</th>
<th class="tableblock halign-left valign-top">Schema</th>
<th class="tableblock halign-left valign-top">Default</th>
</tr>
</thead>
<tbody>
<tr>
<td class="tableblock halign-left valign-top"><p class="tableblock">monitors</p></td>
<td class="tableblock halign-left valign-top"><p class="tableblock">A collection of Ceph monitors. More info: <a href="http://releases.k8s.io/HEAD/examples/volumes/rbd/README.md#how-to-use-it">http://releases.k8s.io/HEAD/examples/volumes/rbd/README.md#how-to-use-it</a></p></td>
<td class="tableblock halign-left valign-top"><p class="tableblock">true</p></td>
<td class="tableblock halign-left valign-top"><p class="tableblock">string array</p></td>
<td class="tableblock halign-left valign-top"></td>
</tr>
<tr>
<td class="tableblock halign-left valign-top"><p class="tableblock">image</p></td>
<td class="tableblock halign-left valign-top"><p class="tableblock">The rados image name. More info: <a href="http://releases.k8s.io/HEAD/examples/volumes/rbd/README.md#how-to-use-it">http://releases.k8s.io/HEAD/examples/volumes/rbd/README.md#how-to-use-it</a></p></td>
<td class="tableblock halign-left valign-top"><p class="tableblock">true</p></td>
<td class="tableblock halign-left valign-top"><p class="tableblock">string</p></td>
<td class="tableblock halign-left valign-top"></td>
</tr>
<tr>
<td class="tableblock halign-left valign-top"><p class="tableblock">fsType</p></td>
<td class="tableblock halign-left valign-top"><p class="tableblock">Filesystem type of the volume that you want to mount. Tip: Ensure that the filesystem type is supported by the host operating system. Examples: "ext4", "xfs", "ntfs". Implicitly inferred to be "ext4" if unspecified. More info: <a href="http://kubernetes.io/docs/user-guide/volumes#rbd">http://kubernetes.io/docs/user-guide/volumes#rbd</a></p></td>
<td class="tableblock halign-left valign-top"><p class="tableblock">false</p></td>
<td class="tableblock halign-left valign-top"><p class="tableblock">string</p></td>
<td class="tableblock halign-left valign-top"></td>
</tr>
<tr>
<td class="tableblock halign-left valign-top"><p class="tableblock">pool</p></td>
<td class="tableblock halign-left valign-top"><p class="tableblock">The rados pool name. Default is rbd. More info: <a href="http://releases.k8s.io/HEAD/examples/volumes/rbd/README.md#how-to-use-it">http://releases.k8s.io/HEAD/examples/volumes/rbd/README.md#how-to-use-it</a>.</p></td>
<td class="tableblock halign-left valign-top"><p class="tableblock">false</p></td>
<td class="tableblock halign-left valign-top"><p class="tableblock">string</p></td>
<td class="tableblock halign-left valign-top"></td>
</tr>
<tr>
<td class="tableblock halign-left valign-top"><p class="tableblock">user</p></td>
<td class="tableblock halign-left valign-top"><p class="tableblock">The rados user name. Default is admin. More info: <a href="http://releases.k8s.io/HEAD/examples/volumes/rbd/README.md#how-to-use-it">http://releases.k8s.io/HEAD/examples/volumes/rbd/README.md#how-to-use-it</a></p></td>
<td class="tableblock halign-left valign-top"><p class="tableblock">false</p></td>
<td class="tableblock halign-left valign-top"><p class="tableblock">string</p></td>
<td class="tableblock halign-left valign-top"></td>
</tr>
<tr>
<td class="tableblock halign-left valign-top"><p class="tableblock">keyring</p></td>
<td class="tableblock halign-left valign-top"><p class="tableblock">Keyring is the path to key ring for RBDUser. Default is /etc/ceph/keyring. More info: <a href="http://releases.k8s.io/HEAD/examples/volumes/rbd/README.md#how-to-use-it">http://releases.k8s.io/HEAD/examples/volumes/rbd/README.md#how-to-use-it</a></p></td>
<td class="tableblock halign-left valign-top"><p class="tableblock">false</p></td>
<td class="tableblock halign-left valign-top"><p class="tableblock">string</p></td>
<td class="tableblock halign-left valign-top"></td>
</tr>
<tr>
<td class="tableblock halign-left valign-top"><p class="tableblock">secretRef</p></td>
<td class="tableblock halign-left valign-top"><p class="tableblock">SecretRef is name of the authentication secret for RBDUser. If provided overrides keyring. Default is nil. More info: <a href="http://releases.k8s.io/HEAD/examples/volumes/rbd/README.md#how-to-use-it">http://releases.k8s.io/HEAD/examples/volumes/rbd/README.md#how-to-use-it</a></p></td>
<td class="tableblock halign-left valign-top"><p class="tableblock">false</p></td>
<td class="tableblock halign-left valign-top"><p class="tableblock"><a href="#_v1_localobjectreference">v1.LocalObjectReference</a></p></td>
<td class="tableblock halign-left valign-top"></td>
</tr>
<tr>
<td class="tableblock halign-left valign-top"><p class="tableblock">readOnly</p></td>
<td class="tableblock halign-left valign-top"><p class="tableblock">ReadOnly here will force the ReadOnly setting in VolumeMounts. Defaults to false. More info: <a href="http://releases.k8s.io/HEAD/examples/volumes/rbd/README.md#how-to-use-it">http://releases.k8s.io/HEAD/examples/volumes/rbd/README.md#how-to-use-it</a></p></td>
<td class="tableblock halign-left valign-top"><p class="tableblock">false</p></td>
<td class="tableblock halign-left valign-top"><p class="tableblock">boolean</p></td>
<td class="tableblock halign-left valign-top"><p class="tableblock">false</p></td>
</tr>
</tbody>
</table>

</div>
<div class="sect2">
<h3 id="_any">any</h3>
<div class="paragraph">
<p>Represents an untyped JSON map - see the description of the field for more info about the structure of this object.</p>
</div>
</div>
</div>
</div>
</div>
<div id="footer">
<div id="footer-text">
<<<<<<< HEAD
Last updated 2017-02-25 06:57:32 UTC
=======
Last updated 2017-02-23 20:32:42 UTC
>>>>>>> 77733c2a
</div>
</div>
</body>
</html><|MERGE_RESOLUTION|>--- conflicted
+++ resolved
@@ -5332,11 +5332,7 @@
 </div>
 <div id="footer">
 <div id="footer-text">
-<<<<<<< HEAD
 Last updated 2017-02-25 06:57:32 UTC
-=======
-Last updated 2017-02-23 20:32:42 UTC
->>>>>>> 77733c2a
 </div>
 </div>
 </body>
